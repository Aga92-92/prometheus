--- conflicted
+++ resolved
@@ -17,12 +17,13 @@
 	"unicode/utf8"
 
 	"github.com/prometheus/common/model"
+	"go.opentelemetry.io/collector/pdata/pcommon"
+	"go.opentelemetry.io/collector/pdata/pmetric"
+	conventions "go.opentelemetry.io/collector/semconv/v1.6.1"
+
 	"github.com/prometheus/prometheus/model/timestamp"
 	"github.com/prometheus/prometheus/model/value"
 	"github.com/prometheus/prometheus/prompb"
-	"go.opentelemetry.io/collector/pdata/pcommon"
-	"go.opentelemetry.io/collector/pdata/pmetric"
-	conventions "go.opentelemetry.io/collector/semconv/v1.6.1"
 
 	prometheustranslator "github.com/prometheus/prometheus/storage/remote/otlptranslator/prometheus"
 )
@@ -70,12 +71,7 @@
 // creates a new TimeSeries in the map if not found and returns the time series signature.
 // tsMap will be unmodified if either labels or sample is nil, but can still be modified if the exemplar is nil.
 func addSample(tsMap map[string]*prompb.TimeSeries, sample *prompb.Sample, labels []prompb.Label,
-<<<<<<< HEAD
-	datatype string,
-) string {
-=======
 	datatype string) string {
->>>>>>> b938bbc1
 	if sample == nil || labels == nil || tsMap == nil {
 		// This shouldn't happen
 		return ""
@@ -184,15 +180,9 @@
 	sort.Stable(ByLabelName(labels))
 
 	for _, label := range labels {
-<<<<<<< HEAD
-		finalKey := prometheustranslator.NormalizeLabel(label.Name)
-		if existingLabel, alreadyExists := l[finalKey]; alreadyExists {
-			l[finalKey] = existingLabel + ";" + label.Value
-=======
 		var finalKey = prometheustranslator.NormalizeLabel(label.Name)
 		if existingValue, alreadyExists := l[finalKey]; alreadyExists {
 			l[finalKey] = existingValue + ";" + label.Value
->>>>>>> b938bbc1
 		} else {
 			l[finalKey] = label.Value
 		}
@@ -461,12 +451,7 @@
 
 // addSingleSummaryDataPoint converts pt to len(QuantileValues) + 2 samples.
 func addSingleSummaryDataPoint(pt pmetric.SummaryDataPoint, resource pcommon.Resource, metric pmetric.Metric, settings Settings,
-<<<<<<< HEAD
-	tsMap map[string]*prompb.TimeSeries,
-) {
-=======
 	tsMap map[string]*prompb.TimeSeries, baseName string) {
->>>>>>> b938bbc1
 	timestamp := convertTimeStamp(pt.Timestamp())
 	baseLabels := createAttributes(resource, pt.Attributes(), settings.ExternalLabels)
 
