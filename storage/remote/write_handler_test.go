--- conflicted
+++ resolved
@@ -135,14 +135,11 @@
 	resp := recorder.Result()
 	require.Equal(t, http.StatusNoContent, resp.StatusCode)
 
-<<<<<<< HEAD
 	// Check header is expected value.
 	protHeader := resp.Header.Get(RemoteWriteVersionHeader)
 	require.Equal(t, "0.1.0", protHeader)
 
-=======
 	b := labels.NewScratchBuilder(0)
->>>>>>> b938bbc1
 	i := 0
 	j := 0
 	k := 0
