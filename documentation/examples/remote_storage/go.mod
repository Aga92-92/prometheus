module github.com/prometheus/prometheus/documentation/examples/remote_storage

go 1.21

require (
	github.com/alecthomas/kingpin/v2 v2.4.0
	github.com/go-kit/log v0.2.1
	github.com/gogo/protobuf v1.3.2
	github.com/golang/snappy v0.0.4
	github.com/influxdata/influxdb v1.11.5
	github.com/prometheus/client_golang v1.19.1
	github.com/prometheus/common v0.55.0
	github.com/prometheus/prometheus v0.52.1
	github.com/stretchr/testify v1.9.0
)

require (
	github.com/Azure/azure-sdk-for-go/sdk/azcore v1.11.1 // indirect
	github.com/Azure/azure-sdk-for-go/sdk/azidentity v1.5.2 // indirect
	github.com/Azure/azure-sdk-for-go/sdk/internal v1.5.2 // indirect
	github.com/AzureAD/microsoft-authentication-library-for-go v1.2.2 // indirect
	github.com/alecthomas/units v0.0.0-20231202071711-9a357b53e9c9 // indirect
	github.com/aws/aws-sdk-go v1.51.25 // indirect
	github.com/beorn7/perks v1.0.1 // indirect
	github.com/cespare/xxhash/v2 v2.3.0 // indirect
	github.com/davecgh/go-spew v1.1.2-0.20180830191138-d8f796af33cc // indirect
	github.com/dennwc/varint v1.0.0 // indirect
	github.com/felixge/httpsnoop v1.0.4 // indirect
	github.com/go-logfmt/logfmt v0.6.0 // indirect
	github.com/go-logr/logr v1.4.1 // indirect
	github.com/go-logr/stdr v1.2.2 // indirect
	github.com/golang-jwt/jwt/v5 v5.2.1 // indirect
	github.com/google/uuid v1.6.0 // indirect
	github.com/grafana/regexp v0.0.0-20221122212121-6b5c0a4cb7fd // indirect
	github.com/hashicorp/go-version v1.6.0 // indirect
	github.com/jmespath/go-jmespath v0.4.0 // indirect
	github.com/jpillora/backoff v1.0.0 // indirect
	github.com/json-iterator/go v1.1.12 // indirect
	github.com/klauspost/compress v1.17.8 // indirect
	github.com/kr/text v0.2.0 // indirect
	github.com/kylelemons/godebug v1.1.0 // indirect
	github.com/modern-go/concurrent v0.0.0-20180306012644-bacd9c7ef1dd // indirect
	github.com/modern-go/reflect2 v1.0.2 // indirect
	github.com/munnerz/goautoneg v0.0.0-20191010083416-a7dc8b61c822 // indirect
	github.com/mwitkow/go-conntrack v0.0.0-20190716064945-2f068394615f // indirect
	github.com/pkg/browser v0.0.0-20240102092130-5ac0b6a4141c // indirect
	github.com/pmezard/go-difflib v1.0.1-0.20181226105442-5d4384ee4fb2 // indirect
	github.com/prometheus/client_model v0.6.1 // indirect
	github.com/prometheus/common/sigv4 v0.1.0 // indirect
	github.com/prometheus/procfs v0.15.1 // indirect
	github.com/xhit/go-str2duration/v2 v2.1.0 // indirect
	go.opentelemetry.io/collector/featuregate v1.5.0 // indirect
	go.opentelemetry.io/collector/pdata v1.5.0 // indirect
	go.opentelemetry.io/collector/semconv v0.98.0 // indirect
	go.opentelemetry.io/contrib/instrumentation/net/http/otelhttp v0.50.0 // indirect
	go.opentelemetry.io/otel v1.25.0 // indirect
	go.opentelemetry.io/otel/metric v1.25.0 // indirect
	go.opentelemetry.io/otel/trace v1.25.0 // indirect
	go.uber.org/atomic v1.11.0 // indirect
	go.uber.org/multierr v1.11.0 // indirect
<<<<<<< HEAD
	golang.org/x/crypto v0.22.0 // indirect
	golang.org/x/exp v0.0.0-20231214170342-aacd6d4b4611 // indirect
	golang.org/x/net v0.24.0 // indirect
	golang.org/x/oauth2 v0.19.0 // indirect
	golang.org/x/sys v0.19.0 // indirect
	golang.org/x/text v0.14.0 // indirect
=======
	golang.org/x/crypto v0.24.0 // indirect
	golang.org/x/net v0.26.0 // indirect
	golang.org/x/oauth2 v0.21.0 // indirect
	golang.org/x/sys v0.21.0 // indirect
	golang.org/x/text v0.16.0 // indirect
>>>>>>> 9cf4b969
	golang.org/x/time v0.5.0 // indirect
	google.golang.org/genproto/googleapis/rpc v0.0.0-20240415180920-8c6c420018be // indirect
	google.golang.org/grpc v1.63.2 // indirect
	google.golang.org/protobuf v1.34.2 // indirect
	gopkg.in/yaml.v2 v2.4.0 // indirect
	gopkg.in/yaml.v3 v3.0.1 // indirect
	k8s.io/apimachinery v0.29.3 // indirect
	k8s.io/client-go v0.29.3 // indirect
	k8s.io/klog/v2 v2.120.1 // indirect
	k8s.io/utils v0.0.0-20230726121419-3b25d923346b // indirect
)

exclude (
	// These excludes are needed because of some weird version collision.
	// Feel free to try removing them after future dependency updates.
	cloud.google.com/go v0.26.0
	cloud.google.com/go v0.34.0
	cloud.google.com/go v0.65.0
	cloud.google.com/go v0.82.0
)

// TODO: remove once merged into prometheus/prometheus
replace github.com/prometheus/prometheus => github.com/npazosmendez/prometheus v0.0.0-20231221144036-fe41ed9067c2<|MERGE_RESOLUTION|>--- conflicted
+++ resolved
@@ -58,20 +58,12 @@
 	go.opentelemetry.io/otel/trace v1.25.0 // indirect
 	go.uber.org/atomic v1.11.0 // indirect
 	go.uber.org/multierr v1.11.0 // indirect
-<<<<<<< HEAD
-	golang.org/x/crypto v0.22.0 // indirect
+	golang.org/x/crypto v0.24.0 // indirect
 	golang.org/x/exp v0.0.0-20231214170342-aacd6d4b4611 // indirect
-	golang.org/x/net v0.24.0 // indirect
-	golang.org/x/oauth2 v0.19.0 // indirect
-	golang.org/x/sys v0.19.0 // indirect
-	golang.org/x/text v0.14.0 // indirect
-=======
-	golang.org/x/crypto v0.24.0 // indirect
 	golang.org/x/net v0.26.0 // indirect
 	golang.org/x/oauth2 v0.21.0 // indirect
 	golang.org/x/sys v0.21.0 // indirect
 	golang.org/x/text v0.16.0 // indirect
->>>>>>> 9cf4b969
 	golang.org/x/time v0.5.0 // indirect
 	google.golang.org/genproto/googleapis/rpc v0.0.0-20240415180920-8c6c420018be // indirect
 	google.golang.org/grpc v1.63.2 // indirect
