// Copyright 2017 The Prometheus Authors
// Licensed under the Apache License, Version 2.0 (the "License");
// you may not use this file except in compliance with the License.
// You may obtain a copy of the License at
//
// http://www.apache.org/licenses/LICENSE-2.0
//
// Unless required by applicable law or agreed to in writing, software
// distributed under the License is distributed on an "AS IS" BASIS,
// WITHOUT WARRANTIES OR CONDITIONS OF ANY KIND, either express or implied.
// See the License for the specific language governing permissions and
// limitations under the License.

package tsdb

import (
	"context"
	"crypto/rand"
	"fmt"
	"io"
	"math"
	"os"
	"path/filepath"
	"sort"
	"time"

	"github.com/go-kit/log"
	"github.com/go-kit/log/level"
	"github.com/oklog/ulid"
	"github.com/pkg/errors"
	"github.com/prometheus/client_golang/prometheus"

	"github.com/prometheus/prometheus/storage"
	"github.com/prometheus/prometheus/tsdb/chunkenc"
	"github.com/prometheus/prometheus/tsdb/chunks"
	tsdb_errors "github.com/prometheus/prometheus/tsdb/errors"
	"github.com/prometheus/prometheus/tsdb/fileutil"
	"github.com/prometheus/prometheus/tsdb/index"
	"github.com/prometheus/prometheus/tsdb/tombstones"
)

// ExponentialBlockRanges returns the time ranges based on the stepSize.
func ExponentialBlockRanges(minSize int64, steps, stepSize int) []int64 {
	ranges := make([]int64, 0, steps)
	curRange := minSize
	for i := 0; i < steps; i++ {
		ranges = append(ranges, curRange)
		curRange = curRange * int64(stepSize)
	}

	return ranges
}

// Compactor provides compaction against an underlying storage
// of time series data.
type Compactor interface {
	// Plan returns a set of directories that can be compacted concurrently.
	// The directories can be overlapping.
	// Results returned when compactions are in progress are undefined.
	Plan(dir string) ([]string, error)

	// Write persists a Block into a directory.
	// No Block is written when resulting Block has 0 samples, and returns empty ulid.ULID{}.
	Write(dest string, b BlockReader, mint, maxt int64, parent *BlockMeta) (ulid.ULID, error)

	// Compact runs compaction against the provided directories. Must
	// only be called concurrently with results of Plan().
	// Can optionally pass a list of already open blocks,
	// to avoid having to reopen them.
	// When resulting Block has 0 samples
	//  * No block is written.
	//  * The source dirs are marked Deletable.
	//  * Returns empty ulid.ULID{}.
	Compact(dest string, dirs []string, open []*Block) (ulid.ULID, error)
}

// LeveledCompactor implements the Compactor interface.
type LeveledCompactor struct {
	metrics                  *compactorMetrics
	logger                   log.Logger
	ranges                   []int64
	chunkPool                chunkenc.Pool
	ctx                      context.Context
	maxBlockChunkSegmentSize int64
	mergeFunc                storage.VerticalChunkSeriesMergeFunc
}

type compactorMetrics struct {
	ran               prometheus.Counter
	populatingBlocks  prometheus.Gauge
	overlappingBlocks prometheus.Counter
	duration          prometheus.Histogram
	chunkSize         prometheus.Histogram
	chunkSamples      prometheus.Histogram
	chunkRange        prometheus.Histogram
}

func newCompactorMetrics(r prometheus.Registerer) *compactorMetrics {
	m := &compactorMetrics{}

	m.ran = prometheus.NewCounter(prometheus.CounterOpts{
		Name: "prometheus_tsdb_compactions_total",
		Help: "Total number of compactions that were executed for the partition.",
	})
	m.populatingBlocks = prometheus.NewGauge(prometheus.GaugeOpts{
		Name: "prometheus_tsdb_compaction_populating_block",
		Help: "Set to 1 when a block is currently being written to the disk.",
	})
	m.overlappingBlocks = prometheus.NewCounter(prometheus.CounterOpts{
		Name: "prometheus_tsdb_vertical_compactions_total",
		Help: "Total number of compactions done on overlapping blocks.",
	})
	m.duration = prometheus.NewHistogram(prometheus.HistogramOpts{
		Name:    "prometheus_tsdb_compaction_duration_seconds",
		Help:    "Duration of compaction runs",
		Buckets: prometheus.ExponentialBuckets(1, 2, 14),
	})
	m.chunkSize = prometheus.NewHistogram(prometheus.HistogramOpts{
		Name:    "prometheus_tsdb_compaction_chunk_size_bytes",
		Help:    "Final size of chunks on their first compaction",
		Buckets: prometheus.ExponentialBuckets(32, 1.5, 12),
	})
	m.chunkSamples = prometheus.NewHistogram(prometheus.HistogramOpts{
		Name:    "prometheus_tsdb_compaction_chunk_samples",
		Help:    "Final number of samples on their first compaction",
		Buckets: prometheus.ExponentialBuckets(4, 1.5, 12),
	})
	m.chunkRange = prometheus.NewHistogram(prometheus.HistogramOpts{
		Name:    "prometheus_tsdb_compaction_chunk_range_seconds",
		Help:    "Final time range of chunks on their first compaction",
		Buckets: prometheus.ExponentialBuckets(100, 4, 10),
	})

	if r != nil {
		r.MustRegister(
			m.ran,
			m.populatingBlocks,
			m.overlappingBlocks,
			m.duration,
			m.chunkRange,
			m.chunkSamples,
			m.chunkSize,
		)
	}
	return m
}

// NewLeveledCompactor returns a LeveledCompactor.
func NewLeveledCompactor(ctx context.Context, r prometheus.Registerer, l log.Logger, ranges []int64, pool chunkenc.Pool, mergeFunc storage.VerticalChunkSeriesMergeFunc) (*LeveledCompactor, error) {
	return NewLeveledCompactorWithChunkSize(ctx, r, l, ranges, pool, chunks.DefaultChunkSegmentSize, mergeFunc)
}

func NewLeveledCompactorWithChunkSize(ctx context.Context, r prometheus.Registerer, l log.Logger, ranges []int64, pool chunkenc.Pool, maxBlockChunkSegmentSize int64, mergeFunc storage.VerticalChunkSeriesMergeFunc) (*LeveledCompactor, error) {
	if len(ranges) == 0 {
		return nil, errors.Errorf("at least one range must be provided")
	}
	if pool == nil {
		pool = chunkenc.NewPool()
	}
	if l == nil {
		l = log.NewNopLogger()
	}
	if mergeFunc == nil {
		mergeFunc = storage.NewCompactingChunkSeriesMerger(storage.ChainedSeriesMerge)
	}
	return &LeveledCompactor{
		ranges:                   ranges,
		chunkPool:                pool,
		logger:                   l,
		metrics:                  newCompactorMetrics(r),
		ctx:                      ctx,
		maxBlockChunkSegmentSize: maxBlockChunkSegmentSize,
		mergeFunc:                mergeFunc,
	}, nil
}

type dirMeta struct {
	dir  string
	meta *BlockMeta
}

// Plan returns a list of compactable blocks in the provided directory.
func (c *LeveledCompactor) Plan(dir string) ([]string, error) {
	dirs, err := blockDirs(dir)
	if err != nil {
		return nil, err
	}
	if len(dirs) < 1 {
		return nil, nil
	}

	var dms []dirMeta
	for _, dir := range dirs {
		meta, _, err := readMetaFile(dir)
		if err != nil {
			return nil, err
		}
		dms = append(dms, dirMeta{dir, meta})
	}
	return c.plan(dms)
}

func (c *LeveledCompactor) plan(dms []dirMeta) ([]string, error) {
	sort.Slice(dms, func(i, j int) bool {
		return dms[i].meta.MinTime < dms[j].meta.MinTime
	})

	res := c.selectOverlappingDirs(dms)
	if len(res) > 0 {
		return res, nil
	}
	// No overlapping blocks, do compaction the usual way.
	// We do not include a recently created block with max(minTime), so the block which was just created from WAL.
	// This gives users a window of a full block size to piece-wise backup new data without having to care about data overlap.
	dms = dms[:len(dms)-1]

	for _, dm := range c.selectDirs(dms) {
		res = append(res, dm.dir)
	}
	if len(res) > 0 {
		return res, nil
	}

	// Compact any blocks with big enough time range that have >5% tombstones.
	for i := len(dms) - 1; i >= 0; i-- {
		meta := dms[i].meta
		if meta.MaxTime-meta.MinTime < c.ranges[len(c.ranges)/2] {
			// If the block is entirely deleted, then we don't care about the block being big enough.
			// TODO: This is assuming single tombstone is for distinct series, which might be no true.
			if meta.Stats.NumTombstones > 0 && meta.Stats.NumTombstones >= meta.Stats.NumSeries {
				return []string{dms[i].dir}, nil
			}
			break
		}
		if float64(meta.Stats.NumTombstones)/float64(meta.Stats.NumSeries+1) > 0.05 {
			return []string{dms[i].dir}, nil
		}
	}

	return nil, nil
}

// selectDirs returns the dir metas that should be compacted into a single new block.
// If only a single block range is configured, the result is always nil.
func (c *LeveledCompactor) selectDirs(ds []dirMeta) []dirMeta {
	if len(c.ranges) < 2 || len(ds) < 1 {
		return nil
	}

	highTime := ds[len(ds)-1].meta.MinTime

	for _, iv := range c.ranges[1:] {
		parts := splitByRange(ds, iv)
		if len(parts) == 0 {
			continue
		}

	Outer:
		for _, p := range parts {
			// Do not select the range if it has a block whose compaction failed.
			for _, dm := range p {
				if dm.meta.Compaction.Failed {
					continue Outer
				}
			}

			mint := p[0].meta.MinTime
			maxt := p[len(p)-1].meta.MaxTime
			// Pick the range of blocks if it spans the full range (potentially with gaps)
			// or is before the most recent block.
			// This ensures we don't compact blocks prematurely when another one of the same
			// size still fits in the range.
			if (maxt-mint == iv || maxt <= highTime) && len(p) > 1 {
				return p
			}
		}
	}

	return nil
}

// selectOverlappingDirs returns all dirs with overlapping time ranges.
// It expects sorted input by mint and returns the overlapping dirs in the same order as received.
func (c *LeveledCompactor) selectOverlappingDirs(ds []dirMeta) []string {
	if len(ds) < 2 {
		return nil
	}
	var overlappingDirs []string
	globalMaxt := ds[0].meta.MaxTime
	for i, d := range ds[1:] {
		if d.meta.MinTime < globalMaxt {
			if len(overlappingDirs) == 0 { // When it is the first overlap, need to add the last one as well.
				overlappingDirs = append(overlappingDirs, ds[i].dir)
			}
			overlappingDirs = append(overlappingDirs, d.dir)
		} else if len(overlappingDirs) > 0 {
			break
		}
		if d.meta.MaxTime > globalMaxt {
			globalMaxt = d.meta.MaxTime
		}
	}
	return overlappingDirs
}

// splitByRange splits the directories by the time range. The range sequence starts at 0.
//
// For example, if we have blocks [0-10, 10-20, 50-60, 90-100] and the split range tr is 30
// it returns [0-10, 10-20], [50-60], [90-100].
func splitByRange(ds []dirMeta, tr int64) [][]dirMeta {
	var splitDirs [][]dirMeta

	for i := 0; i < len(ds); {
		var (
			group []dirMeta
			t0    int64
			m     = ds[i].meta
		)
		// Compute start of aligned time range of size tr closest to the current block's start.
		if m.MinTime >= 0 {
			t0 = tr * (m.MinTime / tr)
		} else {
			t0 = tr * ((m.MinTime - tr + 1) / tr)
		}
		// Skip blocks that don't fall into the range. This can happen via mis-alignment or
		// by being the multiple of the intended range.
		if m.MaxTime > t0+tr {
			i++
			continue
		}

		// Add all dirs to the current group that are within [t0, t0+tr].
		for ; i < len(ds); i++ {
			// Either the block falls into the next range or doesn't fit at all (checked above).
			if ds[i].meta.MaxTime > t0+tr {
				break
			}
			group = append(group, ds[i])
		}

		if len(group) > 0 {
			splitDirs = append(splitDirs, group)
		}
	}

	return splitDirs
}

// CompactBlockMetas merges many block metas into one, combining it's source blocks together
// and adjusting compaction level.
func CompactBlockMetas(uid ulid.ULID, blocks ...*BlockMeta) *BlockMeta {
	res := &BlockMeta{
		ULID:    uid,
		MinTime: blocks[0].MinTime,
	}

	sources := map[ulid.ULID]struct{}{}
	// For overlapping blocks, the Maxt can be
	// in any block so we track it globally.
	maxt := int64(math.MinInt64)

	for _, b := range blocks {
		if b.MaxTime > maxt {
			maxt = b.MaxTime
		}
		if b.Compaction.Level > res.Compaction.Level {
			res.Compaction.Level = b.Compaction.Level
		}
		for _, s := range b.Compaction.Sources {
			sources[s] = struct{}{}
		}
		res.Compaction.Parents = append(res.Compaction.Parents, BlockDesc{
			ULID:    b.ULID,
			MinTime: b.MinTime,
			MaxTime: b.MaxTime,
		})
	}
	res.Compaction.Level++

	for s := range sources {
		res.Compaction.Sources = append(res.Compaction.Sources, s)
	}
	sort.Slice(res.Compaction.Sources, func(i, j int) bool {
		return res.Compaction.Sources[i].Compare(res.Compaction.Sources[j]) < 0
	})

	res.MaxTime = maxt
	return res
}

// CompactWithSplitting merges and splits the input blocks into shardCount number of output blocks,
// and returns slice of block IDs. Position of returned block ID in the result slice corresponds to the shard index.
// If given output block has no series, corresponding block ID will be zero ULID value.
func (c *LeveledCompactor) CompactWithSplitting(dest string, dirs []string, open []*Block, shardCount uint64) (result []ulid.ULID, _ error) {
	return c.compact(dest, dirs, open, shardCount)
}

// Compact creates a new block in the compactor's directory from the blocks in the
// provided directories.
func (c *LeveledCompactor) Compact(dest string, dirs []string, open []*Block) (uid ulid.ULID, err error) {
	ulids, err := c.compact(dest, dirs, open, 1)
	if err != nil {
		return ulid.ULID{}, err
	}
	return ulids[0], nil
}

// shardedBlock describes single *output* block during compaction. This struct is passed between
// compaction methods to wrap output block details, index and chunk writer together.
// Shard index is determined by the position of this structure in the slice of output blocks.
type shardedBlock struct {
	meta *BlockMeta

	blockDir string
	tmpDir   string // Temp directory used when block is being built (= blockDir + temp suffix)
	chunkw   ChunkWriter
	indexw   IndexWriter
}

func (c *LeveledCompactor) compact(dest string, dirs []string, open []*Block, shardCount uint64) (_ []ulid.ULID, err error) {
	if shardCount == 0 {
		shardCount = 1
	}

	var (
		blocks []BlockReader
		bs     []*Block
		metas  []*BlockMeta
		uids   []string
	)
	start := time.Now()

	for _, d := range dirs {
		meta, _, err := readMetaFile(d)
		if err != nil {
			return nil, err
		}

		var b *Block

		// Use already open blocks if we can, to avoid
		// having the index data in memory twice.
		for _, o := range open {
			if meta.ULID == o.Meta().ULID {
				b = o
				break
			}
		}

		if b == nil {
			var err error
			b, err = OpenBlock(c.logger, d, c.chunkPool)
			if err != nil {
				return nil, err
			}
			defer b.Close()
		}

		metas = append(metas, meta)
		blocks = append(blocks, b)
		bs = append(bs, b)
		uids = append(uids, meta.ULID.String())
	}

	outBlocks := make([]shardedBlock, shardCount)
	outBlocksTime := ulid.Now() // Make all out blocks share the same timestamp in the ULID.
	for ix := range outBlocks {
		outBlocks[ix] = shardedBlock{meta: CompactBlockMetas(ulid.MustNew(outBlocksTime, rand.Reader), metas...)}
	}

	err = c.write(dest, outBlocks, blocks...)
	if err == nil {
		ulids := make([]ulid.ULID, len(outBlocks))
		allOutputBlocksAreEmpty := true

		for ix := range outBlocks {
			meta := outBlocks[ix].meta

			if meta.Stats.NumSamples == 0 {
				level.Info(c.logger).Log(
					"msg", "compact blocks resulted in empty block",
					"count", len(blocks),
					"sources", fmt.Sprintf("%v", uids),
					"duration", time.Since(start),
					"shard", fmt.Sprintf("%d_of_%d", ix+1, shardCount),
				)
			} else {
				allOutputBlocksAreEmpty = false
				ulids[ix] = outBlocks[ix].meta.ULID

				level.Info(c.logger).Log(
					"msg", "compact blocks",
					"count", len(blocks),
					"mint", meta.MinTime,
					"maxt", meta.MaxTime,
					"ulid", meta.ULID,
					"sources", fmt.Sprintf("%v", uids),
					"duration", time.Since(start),
					"shard", fmt.Sprintf("%d_of_%d", ix+1, shardCount),
				)
			}
		}

		if allOutputBlocksAreEmpty {
			// Mark source blocks as deletable.
			for _, b := range bs {
				b.meta.Compaction.Deletable = true
				n, err := writeMetaFile(c.logger, b.dir, &b.meta)
				if err != nil {
					level.Error(c.logger).Log(
						"msg", "Failed to write 'Deletable' to meta file after compaction",
						"ulid", b.meta.ULID,
					)
				}
				b.numBytesMeta = n
			}
		}

		return ulids, nil
	}

	errs := tsdb_errors.NewMulti(err)
	if err != context.Canceled {
		for _, b := range bs {
			if err := b.setCompactionFailed(); err != nil {
				errs.Add(errors.Wrapf(err, "setting compaction failed for block: %s", b.Dir()))
			}
		}
	}

	return nil, errs.Err()
}

func (c *LeveledCompactor) Write(dest string, b BlockReader, mint, maxt int64, parent *BlockMeta) (ulid.ULID, error) {
	start := time.Now()

	uid := ulid.MustNew(ulid.Now(), rand.Reader)

	meta := &BlockMeta{
		ULID:    uid,
		MinTime: mint,
		MaxTime: maxt,
	}
	meta.Compaction.Level = 1
	meta.Compaction.Sources = []ulid.ULID{uid}

	if parent != nil {
		meta.Compaction.Parents = []BlockDesc{
			{ULID: parent.ULID, MinTime: parent.MinTime, MaxTime: parent.MaxTime},
		}
	}

	err := c.write(dest, []shardedBlock{{meta: meta}}, b)
	if err != nil {
		return uid, err
	}

	if meta.Stats.NumSamples == 0 {
		level.Info(c.logger).Log(
			"msg", "write block resulted in empty block",
			"mint", meta.MinTime,
			"maxt", meta.MaxTime,
			"duration", time.Since(start),
		)
		return ulid.ULID{}, nil
	}

	level.Info(c.logger).Log(
		"msg", "write block",
		"mint", meta.MinTime,
		"maxt", meta.MaxTime,
		"ulid", meta.ULID,
		"duration", time.Since(start),
	)
	return uid, nil
}

// instrumentedChunkWriter is used for level 1 compactions to record statistics
// about compacted chunks.
type instrumentedChunkWriter struct {
	ChunkWriter

	size    prometheus.Histogram
	samples prometheus.Histogram
	trange  prometheus.Histogram
}

func (w *instrumentedChunkWriter) WriteChunks(chunks ...chunks.Meta) error {
	for _, c := range chunks {
		w.size.Observe(float64(len(c.Chunk.Bytes())))
		w.samples.Observe(float64(c.Chunk.NumSamples()))
		w.trange.Observe(float64(c.MaxTime - c.MinTime))
	}
	return w.ChunkWriter.WriteChunks(chunks...)
}

// write creates new output blocks that are the union of the provided blocks into dir.
func (c *LeveledCompactor) write(dest string, outBlocks []shardedBlock, blocks ...BlockReader) (err error) {
	var closers []io.Closer

	defer func(t time.Time) {
		err = tsdb_errors.NewMulti(err, tsdb_errors.CloseAll(closers)).Err()

		for _, ob := range outBlocks {
			if ob.tmpDir != "" {
				// RemoveAll returns no error when tmp doesn't exist so it is safe to always run it.
				if removeErr := os.RemoveAll(ob.tmpDir); removeErr != nil {
					level.Error(c.logger).Log("msg", "Failed to remove temp folder after failed compaction", "dir", ob.tmpDir, "err", removeErr.Error())
				}
			}

			// If there was any error, and we have multiple output blocks, some blocks may have been generated, or at
			// least have existing blockDir. In such case, we want to remove them.
			// BlockDir may also not be set yet, if preparation for some previous blocks have failed.
			if err != nil && ob.blockDir != "" {
				// RemoveAll returns no error when tmp doesn't exist so it is safe to always run it.
				if removeErr := os.RemoveAll(ob.blockDir); removeErr != nil {
					level.Error(c.logger).Log("msg", "Failed to remove block folder after failed compaction", "dir", ob.blockDir, "err", removeErr.Error())
				}
			}
		}
		c.metrics.ran.Inc()
		c.metrics.duration.Observe(time.Since(t).Seconds())
	}(time.Now())

	for ix := range outBlocks {
		dir := filepath.Join(dest, outBlocks[ix].meta.ULID.String())
		tmp := dir + tmpForCreationBlockDirSuffix

		outBlocks[ix].blockDir = dir
		outBlocks[ix].tmpDir = tmp

		if err = os.RemoveAll(tmp); err != nil {
			return err
		}

		if err = os.MkdirAll(tmp, 0o777); err != nil {
			return err
		}

		// Populate chunk and index files into temporary directory with
		// data of all blocks.
		var chunkw ChunkWriter
		chunkw, err = chunks.NewWriterWithSegSize(chunkDir(tmp), c.maxBlockChunkSegmentSize)
		if err != nil {
			return errors.Wrap(err, "open chunk writer")
		}

		closers = append(closers, chunkw)

		// Record written chunk sizes on level 1 compactions.
		if outBlocks[ix].meta.Compaction.Level == 1 {
			chunkw = &instrumentedChunkWriter{
				ChunkWriter: chunkw,
				size:        c.metrics.chunkSize,
				samples:     c.metrics.chunkSamples,
				trange:      c.metrics.chunkRange,
			}
		}

		outBlocks[ix].chunkw = chunkw

		indexw, err := index.NewWriter(c.ctx, filepath.Join(tmp, indexFilename))
		if err != nil {
			return errors.Wrap(err, "open index writer")
		}
		closers = append(closers, indexw)

		outBlocks[ix].indexw = indexw
	}

	// We use MinTime and MaxTime from first output block, because ALL output blocks have the same min/max times set.
	if err := c.populateBlock(blocks, outBlocks[0].meta.MinTime, outBlocks[0].meta.MaxTime, outBlocks); err != nil {
		return errors.Wrap(err, "populate block")
	}

	select {
	case <-c.ctx.Done():
		return c.ctx.Err()
	default:
	}

	// We are explicitly closing them here to check for error even
	// though these are covered under defer. This is because in Windows,
	// you cannot delete these unless they are closed and the defer is to
	// make sure they are closed if the function exits due to an error above.
	errs := tsdb_errors.NewMulti()
	for _, w := range closers {
		errs.Add(w.Close())
	}
	closers = closers[:0] // Avoid closing the writers twice in the defer.
	if errs.Err() != nil {
		return errs.Err()
	}

	for _, ob := range outBlocks {
		// Populated block is empty, don't write meta file for it.
		if ob.meta.Stats.NumSamples == 0 {
			continue
		}

		if _, err = writeMetaFile(c.logger, ob.tmpDir, ob.meta); err != nil {
			return errors.Wrap(err, "write merged meta")
		}

		// Create an empty tombstones file.
		if _, err := tombstones.WriteFile(c.logger, ob.tmpDir, tombstones.NewMemTombstones()); err != nil {
			return errors.Wrap(err, "write new tombstones file")
		}

		df, err := fileutil.OpenDir(ob.tmpDir)
		if err != nil {
			return errors.Wrap(err, "open temporary block dir")
		}
		defer func() {
			if df != nil {
				df.Close()
			}
		}()

		if err := df.Sync(); err != nil {
			return errors.Wrap(err, "sync temporary dir file")
		}

		// Close temp dir before rename block dir (for windows platform).
		if err = df.Close(); err != nil {
			return errors.Wrap(err, "close temporary dir")
		}
		df = nil

		// Block successfully written, make it visible in destination dir by moving it from tmp one.
		if err := fileutil.Replace(ob.tmpDir, ob.blockDir); err != nil {
			return errors.Wrap(err, "rename block dir")
		}
	}

	return nil
}

// populateBlock fills the index and chunk writers of output blocks with new data gathered as the union
// of the provided blocks.
// It expects sorted blocks input by mint.
// If there is more than 1 output block, each output block will only contain series that hash into its shard
// (based on total number of output blocks).
func (c *LeveledCompactor) populateBlock(blocks []BlockReader, minT, maxT int64, outBlocks []shardedBlock) (err error) {
	if len(blocks) == 0 {
		return errors.New("cannot populate block(s) from no readers")
	}

	var (
		sets        []storage.ChunkSeriesSet
		symbolsSets []storage.ChunkSeriesSet // series sets used for finding symbols. Only used when doing sharding.
		symbols     index.StringIter
		closers     []io.Closer
		overlapping bool
	)
	defer func() {
		errs := tsdb_errors.NewMulti(err)
		if cerr := tsdb_errors.CloseAll(closers); cerr != nil {
			errs.Add(errors.Wrap(cerr, "close"))
		}
		err = errs.Err()
		c.metrics.populatingBlocks.Set(0)
	}()
	c.metrics.populatingBlocks.Set(1)

	globalMaxt := blocks[0].Meta().MaxTime
	for i, b := range blocks {
		select {
		case <-c.ctx.Done():
			return c.ctx.Err()
		default:
		}

		if !overlapping {
			if i > 0 && b.Meta().MinTime < globalMaxt {
				c.metrics.overlappingBlocks.Inc()
				overlapping = true
				level.Info(c.logger).Log("msg", "Found overlapping blocks during compaction")
			}
			if b.Meta().MaxTime > globalMaxt {
				globalMaxt = b.Meta().MaxTime
			}
		}

		indexr, err := b.Index()
		if err != nil {
			return errors.Wrapf(err, "open index reader for block %+v", b.Meta())
		}
		closers = append(closers, indexr)

		chunkr, err := b.Chunks()
		if err != nil {
			return errors.Wrapf(err, "open chunk reader for block %+v", b.Meta())
		}
		closers = append(closers, chunkr)

		tombsr, err := b.Tombstones()
		if err != nil {
			return errors.Wrapf(err, "open tombstone reader for block %+v", b.Meta())
		}
		closers = append(closers, tombsr)

		k, v := index.AllPostingsKey()
		all, err := indexr.Postings(k, v)
		if err != nil {
			return err
		}
		all = indexr.SortedPostings(all)
		// Blocks meta is half open: [min, max), so subtract 1 to ensure we don't hold samples with exact meta.MaxTime timestamp.
<<<<<<< HEAD
		sets = append(sets, newBlockChunkSeriesSet(indexr, chunkr, tombsr, all, minT, maxT-1))

		if len(outBlocks) > 1 {
			// To iterate series when populating symbols, we cannot reuse postings we just got, but need to get a new copy.
			// Postings can only be iterated once.
			k, v = index.AllPostingsKey()
			all, err = indexr.Postings(k, v)
			if err != nil {
				return err
			}
			all = indexr.SortedPostings(all)
			// Blocks meta is half open: [min, max), so subtract 1 to ensure we don't hold samples with exact meta.MaxTime timestamp.
			symbolsSets = append(symbolsSets, newBlockChunkSeriesSet(indexr, chunkr, tombsr, all, minT, maxT-1))
		} else {
			syms := indexr.Symbols()
			if i == 0 {
				symbols = syms
				continue
			}
			symbols = NewMergedStringIter(symbols, syms)
=======
		sets = append(sets, newBlockChunkSeriesSet(indexr, chunkr, tombsr, all, meta.MinTime, meta.MaxTime-1, false))
		syms := indexr.Symbols()
		if i == 0 {
			symbols = syms
			continue
>>>>>>> 9f5ff5b2
		}
	}

	if len(outBlocks) == 1 {
		for symbols.Next() {
			if err := outBlocks[0].indexw.AddSymbol(symbols.At()); err != nil {
				return errors.Wrap(err, "add symbol")
			}
		}
		if symbols.Err() != nil {
			return errors.Wrap(symbols.Err(), "next symbol")
		}
	} else {
		if err := c.populateSymbols(symbolsSets, outBlocks); err != nil {
			return err
		}
	}

	var (
		refs = make([]uint64, len(outBlocks))
		chks []chunks.Meta
	)

	set := sets[0]
	if len(sets) > 1 {
		// Merge series using specified chunk series merger.
		// The default one is the compacting series merger.
		set = storage.NewMergeChunkSeriesSet(sets, c.mergeFunc)
	}

	// Iterate over all sorted chunk series.
	for set.Next() {
		select {
		case <-c.ctx.Done():
			return c.ctx.Err()
		default:
		}
		s := set.At()

		chksIter := s.Iterator()
		chks = chks[:0]
		for chksIter.Next() {
			// We are not iterating in streaming way over chunk as it's more efficient to do bulk write for index and
			// chunk file purposes.
			chks = append(chks, chksIter.At())
		}
		if chksIter.Err() != nil {
			return errors.Wrap(chksIter.Err(), "chunk iter")
		}

		// Skip the series with all deleted chunks.
		if len(chks) == 0 {
			continue
		}

		obIx := uint64(0)
		if len(outBlocks) > 1 {
			obIx = s.Labels().Hash() % uint64(len(outBlocks))
		}

		if err := outBlocks[obIx].chunkw.WriteChunks(chks...); err != nil {
			return errors.Wrap(err, "write chunks")
		}
		if err := outBlocks[obIx].indexw.AddSeries(refs[obIx], s.Labels(), chks...); err != nil {
			return errors.Wrap(err, "add series")
		}

		outBlocks[obIx].meta.Stats.NumChunks += uint64(len(chks))
		outBlocks[obIx].meta.Stats.NumSeries++
		for _, chk := range chks {
			outBlocks[obIx].meta.Stats.NumSamples += uint64(chk.Chunk.NumSamples())
		}

		for _, chk := range chks {
			if err := c.chunkPool.Put(chk.Chunk); err != nil {
				return errors.Wrap(err, "put chunk")
			}
		}
		refs[obIx]++
	}
	if set.Err() != nil {
		return errors.Wrap(set.Err(), "iterate compaction set")
	}

	return nil
}

// How many symbols we buffer in memory per output block.
const inMemorySymbolsLimit = 1_000_000

// populateSymbols writes symbols to output blocks. We need to iterate through all series to find
// which series belongs to what block. We collect symbols per sharded block, and then add sorted symbols to
// block's index.
func (c *LeveledCompactor) populateSymbols(sets []storage.ChunkSeriesSet, outBlocks []shardedBlock) error {
	if len(outBlocks) == 0 {
		return errors.New("no output block")
	}

	batchers := make([]*symbolsBatcher, len(outBlocks))
	for ix := range outBlocks {
		batchers[ix] = newSymbolsBatcher(inMemorySymbolsLimit, outBlocks[ix].tmpDir)

		// Always include empty symbol. Blocks created from Head always have it in the symbols table,
		// and if we only include symbols from series, we would skip it.
		// It may not be required, but it's small and better be safe than sorry.
		if err := batchers[ix].addSymbol(""); err != nil {
			return errors.Wrap(err, "addSymbol to batcher")
		}
	}

	seriesSet := sets[0]
	if len(sets) > 1 {
		seriesSet = storage.NewMergeChunkSeriesSet(sets, c.mergeFunc)
	}

	for seriesSet.Next() {
		if err := c.ctx.Err(); err != nil {
			return err
		}

		s := seriesSet.At()

		obIx := s.Labels().Hash() % uint64(len(outBlocks))

		for _, l := range s.Labels() {
			if err := batchers[obIx].addSymbol(l.Name); err != nil {
				return errors.Wrap(err, "addSymbol to batcher")
			}
			if err := batchers[obIx].addSymbol(l.Value); err != nil {
				return errors.Wrap(err, "addSymbol to batcher")
			}
		}
	}

	for ix := range outBlocks {
		if err := c.ctx.Err(); err != nil {
			return err
		}

		// Flush the batcher to write remaining symbols.
		if err := batchers[ix].flushSymbols(true); err != nil {
			return errors.Wrap(err, "flushing batcher")
		}

		it, err := newSymbolsIterator(batchers[ix].symbolFiles())
		if err != nil {
			return errors.Wrap(err, "opening symbols iterator")
		}

		// Each symbols iterator must be closed to close underlying files.
		closeIt := it
		defer func() {
			if closeIt != nil {
				_ = closeIt.Close()
			}
		}()

		var sym string
		for sym, err = it.NextSymbol(); err == nil; sym, err = it.NextSymbol() {
			err = outBlocks[ix].indexw.AddSymbol(sym)
			if err != nil {
				return errors.Wrap(err, "AddSymbol")
			}
		}

		if err != io.EOF {
			return errors.Wrap(err, "iterating symbols")
		}

		// if err == io.EOF, we have iterated through all symbols. We can close underlying
		// files now.
		closeIt = nil
		_ = it.Close()

		// Delete symbol files from symbolsBatcher. We don't need to perform the cleanup if populateSymbols
		// or compaction fails, because in that case compactor already removes entire (temp) output block directory.
		for _, fn := range batchers[ix].symbolFiles() {
			if err := os.Remove(fn); err != nil {
				return errors.Wrap(err, "deleting symbols file")
			}
		}
	}

	return nil
}<|MERGE_RESOLUTION|>--- conflicted
+++ resolved
@@ -808,8 +808,7 @@
 		}
 		all = indexr.SortedPostings(all)
 		// Blocks meta is half open: [min, max), so subtract 1 to ensure we don't hold samples with exact meta.MaxTime timestamp.
-<<<<<<< HEAD
-		sets = append(sets, newBlockChunkSeriesSet(indexr, chunkr, tombsr, all, minT, maxT-1))
+		sets = append(sets, newBlockChunkSeriesSet(indexr, chunkr, tombsr, all, minT, maxT-1, false))
 
 		if len(outBlocks) > 1 {
 			// To iterate series when populating symbols, we cannot reuse postings we just got, but need to get a new copy.
@@ -821,7 +820,7 @@
 			}
 			all = indexr.SortedPostings(all)
 			// Blocks meta is half open: [min, max), so subtract 1 to ensure we don't hold samples with exact meta.MaxTime timestamp.
-			symbolsSets = append(symbolsSets, newBlockChunkSeriesSet(indexr, chunkr, tombsr, all, minT, maxT-1))
+			symbolsSets = append(symbolsSets, newBlockChunkSeriesSet(indexr, chunkr, tombsr, all, minT, maxT-1, false))
 		} else {
 			syms := indexr.Symbols()
 			if i == 0 {
@@ -829,13 +828,6 @@
 				continue
 			}
 			symbols = NewMergedStringIter(symbols, syms)
-=======
-		sets = append(sets, newBlockChunkSeriesSet(indexr, chunkr, tombsr, all, meta.MinTime, meta.MaxTime-1, false))
-		syms := indexr.Symbols()
-		if i == 0 {
-			symbols = syms
-			continue
->>>>>>> 9f5ff5b2
 		}
 	}
 
