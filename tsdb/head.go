--- conflicted
+++ resolved
@@ -1996,16 +1996,12 @@
 
 	mmMaxTime int64 // Max time of any mmapped chunk, only used during WAL replay.
 
-<<<<<<< HEAD
 	// chunkEndTimeVariance is how much variance (between 0 and 1) should be applied to the chunk end time,
 	// to spread chunks writing across time. Doesn't apply to the last chunk of the chunk range. 0 to disable variance.
 	chunkEndTimeVariance float64
 
-	nextAt int64 // Timestamp at which to cut the next chunk.
-=======
 	nextAt                           int64 // Timestamp at which to cut the next chunk.
 	histogramChunkHasComputedEndTime bool  // True if nextAt has been predicted for the current histograms chunk; false otherwise.
->>>>>>> b6f903b5
 
 	// We keep the last value here (in addition to appending it to the chunk) so we can check for duplicates.
 	lastValue float64
