--- conflicted
+++ resolved
@@ -29,14 +29,9 @@
 	"go.uber.org/atomic"
 
 	"github.com/prometheus/prometheus/config"
-<<<<<<< HEAD
+	"github.com/prometheus/prometheus/model/exemplar"
 	"github.com/prometheus/prometheus/model/histogram"
-	"github.com/prometheus/prometheus/pkg/exemplar"
-	"github.com/prometheus/prometheus/pkg/labels"
-=======
-	"github.com/prometheus/prometheus/model/exemplar"
 	"github.com/prometheus/prometheus/model/labels"
->>>>>>> 0028c4f3
 	"github.com/prometheus/prometheus/storage"
 	"github.com/prometheus/prometheus/tsdb/chunkenc"
 	"github.com/prometheus/prometheus/tsdb/chunks"
@@ -1368,25 +1363,16 @@
 
 // gc garbage collects old chunks that are strictly before mint and removes
 // series entirely that have no chunks left.
-<<<<<<< HEAD
-func (s *stripeSeries) gc(mint int64) (map[uint64]struct{}, int, int64, int) {
+// note: returning map[chunks.HeadSeriesRef]struct{} would be more accurate,
+// but the returned map goes into postings.Delete() which expects a map[storage.SeriesRef]struct
+// and there's no easy way to cast maps.
+func (s *stripeSeries) gc(mint int64) (map[storage.SeriesRef]struct{}, int, int64, int) {
 	var (
-		deleted                            = map[uint64]struct{}{}
+		deleted                            = map[storage.SeriesRef]struct{}{}
 		deletedForCallback                 = []labels.Labels{}
 		rmChunks                           = 0
 		actualMint                   int64 = math.MaxInt64
 		sparseHistogramSeriesDeleted       = 0
-=======
-// note: returning map[chunks.HeadSeriesRef]struct{} would be more accurate,
-// but the returned map goes into postings.Delete() which expects a map[storage.SeriesRef]struct
-// and there's no easy way to cast maps.
-func (s *stripeSeries) gc(mint int64) (map[storage.SeriesRef]struct{}, int, int64) {
-	var (
-		deleted                  = map[storage.SeriesRef]struct{}{}
-		deletedForCallback       = []labels.Labels{}
-		rmChunks                 = 0
-		actualMint         int64 = math.MaxInt64
->>>>>>> 0028c4f3
 	)
 	// Run through all series and truncate old chunks. Mark those with no
 	// chunks left as deleted and store their ID.
@@ -1418,14 +1404,10 @@
 					s.locks[j].Lock()
 				}
 
-<<<<<<< HEAD
 				if series.histogramSeries {
 					sparseHistogramSeriesDeleted++
 				}
-				deleted[series.ref] = struct{}{}
-=======
 				deleted[storage.SeriesRef(series.ref)] = struct{}{}
->>>>>>> 0028c4f3
 				s.hashes[i].del(hash, series.lset)
 				delete(s.series[j], series.ref)
 				deletedForCallback = append(deletedForCallback, series.lset)
@@ -1549,11 +1531,6 @@
 	// pN is the pointer to the mmappedChunk referered to by HeadChunkID=N
 	mmappedChunks []*mmappedChunk
 
-<<<<<<< HEAD
-	nextAt        int64 // Timestamp at which to cut the next chunk.
-	sampleBuf     [4]sample
-	histogramBuf  [4]histogramSample
-=======
 	mmMaxTime    int64     // Max time of any mmapped chunk, only used during WAL replay.
 	headChunk    *memChunk // Most recent chunk in memory that's still being built.
 	chunkRange   int64
@@ -1563,9 +1540,9 @@
 
 	// We keep the last 4 samples here (in addition to appending them to the chunk) so we don't need coordination between appender and querier.
 	// Even the most compact encoding of a sample takes 2 bits, so the last byte is not contended.
-	sampleBuf [4]sample
-
->>>>>>> 0028c4f3
+	sampleBuf    [4]sample
+	histogramBuf [4]histogramSample
+
 	pendingCommit bool // Whether there are samples waiting to be committed to this series.
 
 	// Current appender for the head chunk. Set when a new head chunk is cut.
