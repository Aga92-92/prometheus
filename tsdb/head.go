// Copyright 2017 The Prometheus Authors
// Licensed under the Apache License, Version 2.0 (the "License");
// you may not use this file except in compliance with the License.
// You may obtain a copy of the License at
//
// http://www.apache.org/licenses/LICENSE-2.0
//
// Unless required by applicable law or agreed to in writing, software
// distributed under the License is distributed on an "AS IS" BASIS,
// WITHOUT WARRANTIES OR CONDITIONS OF ANY KIND, either express or implied.
// See the License for the specific language governing permissions and
// limitations under the License.

package tsdb

import (
	"fmt"
	"io"
	"math"
	"path/filepath"
	"sync"
	"time"

	"github.com/go-kit/log"
	"github.com/go-kit/log/level"
	"github.com/oklog/ulid"
	"github.com/pkg/errors"
	"github.com/prometheus/client_golang/prometheus"
	"go.uber.org/atomic"

	"github.com/prometheus/prometheus/config"
	"github.com/prometheus/prometheus/pkg/exemplar"
	"github.com/prometheus/prometheus/pkg/histogram"
	"github.com/prometheus/prometheus/pkg/labels"
	"github.com/prometheus/prometheus/storage"
	"github.com/prometheus/prometheus/tsdb/chunkenc"
	"github.com/prometheus/prometheus/tsdb/chunks"
	tsdb_errors "github.com/prometheus/prometheus/tsdb/errors"
	"github.com/prometheus/prometheus/tsdb/index"
	"github.com/prometheus/prometheus/tsdb/record"
	"github.com/prometheus/prometheus/tsdb/tombstones"
	"github.com/prometheus/prometheus/tsdb/tsdbutil"
	"github.com/prometheus/prometheus/tsdb/wal"
)

var (
	// ErrInvalidSample is returned if an appended sample is not valid and can't
	// be ingested.
	ErrInvalidSample = errors.New("invalid sample")
	// ErrInvalidExemplar is returned if an appended exemplar is not valid and can't
	// be ingested.
	ErrInvalidExemplar = errors.New("invalid exemplar")
	// ErrAppenderClosed is returned if an appender has already be successfully
	// rolled back or committed.
	ErrAppenderClosed = errors.New("appender closed")
)

// Head handles reads and writes of time series data within a time window.
type Head struct {
	chunkRange               atomic.Int64
	numSeries                atomic.Uint64
	minTime, maxTime         atomic.Int64 // Current min and max of the samples included in the head.
	minValidTime             atomic.Int64 // Mint allowed to be added to the head. It shouldn't be lower than the maxt of the last persisted block.
	lastWALTruncationTime    atomic.Int64
	lastMemoryTruncationTime atomic.Int64
	lastSeriesID             atomic.Uint64

	metrics         *headMetrics
	opts            *HeadOptions
	wal             *wal.WAL
	exemplarMetrics *ExemplarMetrics
	exemplars       ExemplarStorage
	logger          log.Logger
	appendPool      sync.Pool
	exemplarsPool   sync.Pool
	seriesPool      sync.Pool
	bytesPool       sync.Pool
	memChunkPool    sync.Pool

	// All series addressable by their ID or hash.
	series *stripeSeries

	deletedMtx sync.Mutex
	deleted    map[uint64]int // Deleted series, and what WAL segment they must be kept until.

	postings *index.MemPostings // Postings lists for terms.

	tombstones *tombstones.MemTombstones

	iso *isolation

	cardinalityMutex      sync.Mutex
	cardinalityCache      *index.PostingsStats // Posting stats cache which will expire after 30sec.
	lastPostingsStatsCall time.Duration        // Last posting stats call (PostingsCardinalityStats()) time for caching.

	// chunkDiskMapper is used to write and read Head chunks to/from disk.
	chunkDiskMapper *chunks.ChunkDiskMapper

	chunkSnapshotMtx sync.Mutex

	closedMtx sync.Mutex
	closed    bool

	stats *HeadStats
	reg   prometheus.Registerer

	memTruncationInProcess atomic.Bool
}

type ExemplarStorage interface {
	storage.ExemplarQueryable
	AddExemplar(labels.Labels, exemplar.Exemplar) error
	ValidateExemplar(labels.Labels, exemplar.Exemplar) error
	IterateExemplars(f func(seriesLabels labels.Labels, e exemplar.Exemplar) error) error
}

// HeadOptions are parameters for the Head block.
type HeadOptions struct {
	// Runtime reloadable option. At the top of the struct for 32 bit OS:
	// https://pkg.go.dev/sync/atomic#pkg-note-BUG
	MaxExemplars atomic.Int64

	ChunkRange int64
	// ChunkDirRoot is the parent directory of the chunks directory.
	ChunkDirRoot         string
	ChunkPool            chunkenc.Pool
	ChunkWriteBufferSize int
	// StripeSize sets the number of entries in the hash map, it must be a power of 2.
	// A larger StripeSize will allocate more memory up-front, but will increase performance when handling a large number of series.
	// A smaller StripeSize reduces the memory allocated, but can decrease performance with large number of series.
	StripeSize                     int
	SeriesCallback                 SeriesLifecycleCallback
	EnableExemplarStorage          bool
	EnableMemorySnapshotOnShutdown bool
<<<<<<< HEAD

	// Runtime reloadable options.
	MaxExemplars atomic.Int64
=======
>>>>>>> b8785271
}

func DefaultHeadOptions() *HeadOptions {
	return &HeadOptions{
		ChunkRange:           DefaultBlockDuration,
		ChunkDirRoot:         "",
		ChunkPool:            chunkenc.NewPool(),
		ChunkWriteBufferSize: chunks.DefaultWriteBufferSize,
		StripeSize:           DefaultStripeSize,
		SeriesCallback:       &noopSeriesLifecycleCallback{},
	}
}

// SeriesLifecycleCallback specifies a list of callbacks that will be called during a lifecycle of a series.
// It is always a no-op in Prometheus and mainly meant for external users who import TSDB.
// All the callbacks should be safe to be called concurrently.
// It is up to the user to implement soft or hard consistency by making the callbacks
// atomic or non-atomic. Atomic callbacks can cause degradation performance.
type SeriesLifecycleCallback interface {
	// PreCreation is called before creating a series to indicate if the series can be created.
	// A non nil error means the series should not be created.
	PreCreation(labels.Labels) error
	// PostCreation is called after creating a series to indicate a creation of series.
	PostCreation(labels.Labels)
	// PostDeletion is called after deletion of series.
	PostDeletion(...labels.Labels)
}

// NewHead opens the head block in dir.
func NewHead(r prometheus.Registerer, l log.Logger, wal *wal.WAL, opts *HeadOptions, stats *HeadStats) (*Head, error) {
	var err error
	if l == nil {
		l = log.NewNopLogger()
	}
	if opts.ChunkRange < 1 {
		return nil, errors.Errorf("invalid chunk range %d", opts.ChunkRange)
	}
	if opts.SeriesCallback == nil {
		opts.SeriesCallback = &noopSeriesLifecycleCallback{}
	}

	if stats == nil {
		stats = NewHeadStats()
	}

	if !opts.EnableExemplarStorage {
		opts.MaxExemplars.Store(0)
	}

	h := &Head{
		wal:    wal,
		logger: l,
		opts:   opts,
		memChunkPool: sync.Pool{
			New: func() interface{} {
				return &memChunk{}
			},
		},
		stats: stats,
		reg:   r,
	}
	if err := h.resetInMemoryState(); err != nil {
		return nil, err
	}
	h.metrics = newHeadMetrics(h, r)

	if opts.ChunkPool == nil {
		opts.ChunkPool = chunkenc.NewPool()
	}

	h.chunkDiskMapper, err = chunks.NewChunkDiskMapper(
		mmappedChunksDir(opts.ChunkDirRoot),
		opts.ChunkPool,
		opts.ChunkWriteBufferSize,
	)
	if err != nil {
		return nil, err
	}

	return h, nil
}

func (h *Head) resetInMemoryState() error {
	var err error
	var em *ExemplarMetrics
	if h.exemplars != nil {
		ce, ok := h.exemplars.(*CircularExemplarStorage)
		if ok {
			em = ce.metrics
		}
	}
	if em == nil {
		em = NewExemplarMetrics(h.reg)
	}
	es, err := NewCircularExemplarStorage(h.opts.MaxExemplars.Load(), em)
	if err != nil {
		return err
	}

	h.exemplarMetrics = em
	h.exemplars = es
	h.series = newStripeSeries(h.opts.StripeSize, h.opts.SeriesCallback)
	h.postings = index.NewUnorderedMemPostings()
	h.tombstones = tombstones.NewMemTombstones()
	h.iso = newIsolation()
	h.deleted = map[uint64]int{}
	h.chunkRange.Store(h.opts.ChunkRange)
	h.minTime.Store(math.MaxInt64)
	h.maxTime.Store(math.MinInt64)
	h.lastWALTruncationTime.Store(math.MinInt64)
	h.lastMemoryTruncationTime.Store(math.MinInt64)
	return nil
}

type headMetrics struct {
	activeAppenders          prometheus.Gauge
	series                   prometheus.GaugeFunc
	seriesCreated            prometheus.Counter
	seriesRemoved            prometheus.Counter
	seriesNotFound           prometheus.Counter
	chunks                   prometheus.Gauge
	chunksCreated            prometheus.Counter
	chunksRemoved            prometheus.Counter
	gcDuration               prometheus.Summary
	samplesAppended          prometheus.Counter
	outOfBoundSamples        prometheus.Counter
	outOfOrderSamples        prometheus.Counter
	walTruncateDuration      prometheus.Summary
	walCorruptionsTotal      prometheus.Counter
	walTotalReplayDuration   prometheus.Gauge
	headTruncateFail         prometheus.Counter
	headTruncateTotal        prometheus.Counter
	checkpointDeleteFail     prometheus.Counter
	checkpointDeleteTotal    prometheus.Counter
	checkpointCreationFail   prometheus.Counter
	checkpointCreationTotal  prometheus.Counter
	mmapChunkCorruptionTotal prometheus.Counter
<<<<<<< HEAD

	// Sparse histogram metrics for experiments.
	// TODO: remove these in the final version.
	sparseHistogramSamplesTotal prometheus.Counter
	sparseHistogramSeries       prometheus.Gauge
=======
	snapshotReplayErrorTotal prometheus.Counter // Will be either 0 or 1.
>>>>>>> b8785271
}

func newHeadMetrics(h *Head, r prometheus.Registerer) *headMetrics {
	m := &headMetrics{
		activeAppenders: prometheus.NewGauge(prometheus.GaugeOpts{
			Name: "prometheus_tsdb_head_active_appenders",
			Help: "Number of currently active appender transactions",
		}),
		series: prometheus.NewGaugeFunc(prometheus.GaugeOpts{
			Name: "prometheus_tsdb_head_series",
			Help: "Total number of series in the head block.",
		}, func() float64 {
			return float64(h.NumSeries())
		}),
		seriesCreated: prometheus.NewCounter(prometheus.CounterOpts{
			Name: "prometheus_tsdb_head_series_created_total",
			Help: "Total number of series created in the head",
		}),
		seriesRemoved: prometheus.NewCounter(prometheus.CounterOpts{
			Name: "prometheus_tsdb_head_series_removed_total",
			Help: "Total number of series removed in the head",
		}),
		seriesNotFound: prometheus.NewCounter(prometheus.CounterOpts{
			Name: "prometheus_tsdb_head_series_not_found_total",
			Help: "Total number of requests for series that were not found.",
		}),
		chunks: prometheus.NewGauge(prometheus.GaugeOpts{
			Name: "prometheus_tsdb_head_chunks",
			Help: "Total number of chunks in the head block.",
		}),
		chunksCreated: prometheus.NewCounter(prometheus.CounterOpts{
			Name: "prometheus_tsdb_head_chunks_created_total",
			Help: "Total number of chunks created in the head",
		}),
		chunksRemoved: prometheus.NewCounter(prometheus.CounterOpts{
			Name: "prometheus_tsdb_head_chunks_removed_total",
			Help: "Total number of chunks removed in the head",
		}),
		gcDuration: prometheus.NewSummary(prometheus.SummaryOpts{
			Name: "prometheus_tsdb_head_gc_duration_seconds",
			Help: "Runtime of garbage collection in the head block.",
		}),
		walTruncateDuration: prometheus.NewSummary(prometheus.SummaryOpts{
			Name: "prometheus_tsdb_wal_truncate_duration_seconds",
			Help: "Duration of WAL truncation.",
		}),
		walCorruptionsTotal: prometheus.NewCounter(prometheus.CounterOpts{
			Name: "prometheus_tsdb_wal_corruptions_total",
			Help: "Total number of WAL corruptions.",
		}),
		walTotalReplayDuration: prometheus.NewGauge(prometheus.GaugeOpts{
			Name: "prometheus_tsdb_data_replay_duration_seconds",
			Help: "Time taken to replay the data on disk.",
		}),
		samplesAppended: prometheus.NewCounter(prometheus.CounterOpts{
			Name: "prometheus_tsdb_head_samples_appended_total",
			Help: "Total number of appended samples.",
		}),
		outOfBoundSamples: prometheus.NewCounter(prometheus.CounterOpts{
			Name: "prometheus_tsdb_out_of_bound_samples_total",
			Help: "Total number of out of bound samples ingestion failed attempts.",
		}),
		outOfOrderSamples: prometheus.NewCounter(prometheus.CounterOpts{
			Name: "prometheus_tsdb_out_of_order_samples_total",
			Help: "Total number of out of order samples ingestion failed attempts.",
		}),
		headTruncateFail: prometheus.NewCounter(prometheus.CounterOpts{
			Name: "prometheus_tsdb_head_truncations_failed_total",
			Help: "Total number of head truncations that failed.",
		}),
		headTruncateTotal: prometheus.NewCounter(prometheus.CounterOpts{
			Name: "prometheus_tsdb_head_truncations_total",
			Help: "Total number of head truncations attempted.",
		}),
		checkpointDeleteFail: prometheus.NewCounter(prometheus.CounterOpts{
			Name: "prometheus_tsdb_checkpoint_deletions_failed_total",
			Help: "Total number of checkpoint deletions that failed.",
		}),
		checkpointDeleteTotal: prometheus.NewCounter(prometheus.CounterOpts{
			Name: "prometheus_tsdb_checkpoint_deletions_total",
			Help: "Total number of checkpoint deletions attempted.",
		}),
		checkpointCreationFail: prometheus.NewCounter(prometheus.CounterOpts{
			Name: "prometheus_tsdb_checkpoint_creations_failed_total",
			Help: "Total number of checkpoint creations that failed.",
		}),
		checkpointCreationTotal: prometheus.NewCounter(prometheus.CounterOpts{
			Name: "prometheus_tsdb_checkpoint_creations_total",
			Help: "Total number of checkpoint creations attempted.",
		}),
		mmapChunkCorruptionTotal: prometheus.NewCounter(prometheus.CounterOpts{
			Name: "prometheus_tsdb_mmap_chunk_corruptions_total",
			Help: "Total number of memory-mapped chunk corruptions.",
		}),
<<<<<<< HEAD
		sparseHistogramSamplesTotal: prometheus.NewCounter(prometheus.CounterOpts{
			Name: "prometheus_tsdb_sparse_histogram_samples_total",
			Help: "Total number of sparse histograms samples added.",
		}),
		sparseHistogramSeries: prometheus.NewGauge(prometheus.GaugeOpts{
			Name: "prometheus_tsdb_sparse_histogram_series",
			Help: "Number of sparse histogram series currently present in the head block.",
=======
		snapshotReplayErrorTotal: prometheus.NewCounter(prometheus.CounterOpts{
			Name: "prometheus_tsdb_snapshot_replay_error_total",
			Help: "Total number snapshot replays that failed.",
>>>>>>> b8785271
		}),
	}

	if r != nil {
		r.MustRegister(
			m.activeAppenders,
			m.series,
			m.chunks,
			m.chunksCreated,
			m.chunksRemoved,
			m.seriesCreated,
			m.seriesRemoved,
			m.seriesNotFound,
			m.gcDuration,
			m.walTruncateDuration,
			m.walCorruptionsTotal,
			m.walTotalReplayDuration,
			m.samplesAppended,
			m.outOfBoundSamples,
			m.outOfOrderSamples,
			m.headTruncateFail,
			m.headTruncateTotal,
			m.checkpointDeleteFail,
			m.checkpointDeleteTotal,
			m.checkpointCreationFail,
			m.checkpointCreationTotal,
			m.mmapChunkCorruptionTotal,
<<<<<<< HEAD
			m.sparseHistogramSamplesTotal,
			m.sparseHistogramSeries,
=======
			m.snapshotReplayErrorTotal,
>>>>>>> b8785271
			// Metrics bound to functions and not needed in tests
			// can be created and registered on the spot.
			prometheus.NewGaugeFunc(prometheus.GaugeOpts{
				Name: "prometheus_tsdb_head_max_time",
				Help: "Maximum timestamp of the head block. The unit is decided by the library consumer.",
			}, func() float64 {
				return float64(h.MaxTime())
			}),
			prometheus.NewGaugeFunc(prometheus.GaugeOpts{
				Name: "prometheus_tsdb_head_min_time",
				Help: "Minimum time bound of the head block. The unit is decided by the library consumer.",
			}, func() float64 {
				return float64(h.MinTime())
			}),
			prometheus.NewGaugeFunc(prometheus.GaugeOpts{
				Name: "prometheus_tsdb_isolation_low_watermark",
				Help: "The lowest TSDB append ID that is still referenced.",
			}, func() float64 {
				return float64(h.iso.lowWatermark())
			}),
			prometheus.NewGaugeFunc(prometheus.GaugeOpts{
				Name: "prometheus_tsdb_isolation_high_watermark",
				Help: "The highest TSDB append ID that has been given out.",
			}, func() float64 {
				return float64(h.iso.lastAppendID())
			}),
		)
	}
	return m
}

func mmappedChunksDir(dir string) string { return filepath.Join(dir, "chunks_head") }

// HeadStats are the statistics for the head component of the DB.
type HeadStats struct {
	WALReplayStatus *WALReplayStatus
}

// NewHeadStats returns a new HeadStats object.
func NewHeadStats() *HeadStats {
	return &HeadStats{
		WALReplayStatus: &WALReplayStatus{},
	}
}

// WALReplayStatus contains status information about the WAL replay.
type WALReplayStatus struct {
	sync.RWMutex
	Min     int
	Max     int
	Current int
}

// GetWALReplayStatus returns the WAL replay status information.
func (s *WALReplayStatus) GetWALReplayStatus() WALReplayStatus {
	s.RLock()
	defer s.RUnlock()

	return WALReplayStatus{
		Min:     s.Min,
		Max:     s.Max,
		Current: s.Current,
	}
}

const cardinalityCacheExpirationTime = time.Duration(30) * time.Second

// Init loads data from the write ahead log and prepares the head for writes.
// It should be called before using an appender so that it
// limits the ingested samples to the head min valid time.
func (h *Head) Init(minValidTime int64) error {
	h.minValidTime.Store(minValidTime)
	defer h.postings.EnsureOrder()
	defer h.gc() // After loading the wal remove the obsolete data from the head.
	defer func() {
		// Loading of m-mapped chunks and snapshot can make the mint of the Head
		// to go below minValidTime.
		if h.MinTime() < h.minValidTime.Load() {
			h.minTime.Store(h.minValidTime.Load())
		}
	}()

	level.Info(h.logger).Log("msg", "Replaying on-disk memory mappable chunks if any")
	start := time.Now()

<<<<<<< HEAD
	snapIdx, snapOffset, refSeries, err := h.loadChunkSnapshot()
	if err != nil {
		return err
	}
	level.Info(h.logger).Log("msg", "Chunk snapshot loading time", "duration", time.Since(start).String())
=======
	snapIdx, snapOffset := -1, 0
	refSeries := make(map[uint64]*memSeries)

	if h.opts.EnableMemorySnapshotOnShutdown {
		level.Info(h.logger).Log("msg", "Chunk snapshot is enabled, replaying from the snapshot")
		var err error
		snapIdx, snapOffset, refSeries, err = h.loadChunkSnapshot()
		if err != nil {
			snapIdx, snapOffset = -1, 0
			h.metrics.snapshotReplayErrorTotal.Inc()
			level.Error(h.logger).Log("msg", "Failed to load chunk snapshot", "err", err)
			// We clear the partially loaded data to replay fresh from the WAL.
			if err := h.resetInMemoryState(); err != nil {
				return err
			}
		}
		level.Info(h.logger).Log("msg", "Chunk snapshot loading time", "duration", time.Since(start).String())
	}
>>>>>>> b8785271

	mmapChunkReplayStart := time.Now()
	mmappedChunks, err := h.loadMmappedChunks(refSeries)
	if err != nil {
		level.Error(h.logger).Log("msg", "Loading on-disk chunks failed", "err", err)
		if _, ok := errors.Cause(err).(*chunks.CorruptionErr); ok {
			h.metrics.mmapChunkCorruptionTotal.Inc()
		}
		// If this fails, data will be recovered from WAL.
		// Hence we wont lose any data (given WAL is not corrupt).
		mmappedChunks = h.removeCorruptedMmappedChunks(err, refSeries)
	}

	level.Info(h.logger).Log("msg", "On-disk memory mappable chunks replay completed", "duration", time.Since(mmapChunkReplayStart).String())
	if h.wal == nil {
		level.Info(h.logger).Log("msg", "WAL not found")
		return nil
	}

	level.Info(h.logger).Log("msg", "Replaying WAL, this may take a while")

	checkpointReplayStart := time.Now()
	// Backfill the checkpoint first if it exists.
	dir, startFrom, err := wal.LastCheckpoint(h.wal.Dir())
	if err != nil && err != record.ErrNotFound {
		return errors.Wrap(err, "find last checkpoint")
	}

	// Find the last segment.
	_, endAt, e := wal.Segments(h.wal.Dir())
	if e != nil {
		return errors.Wrap(e, "finding WAL segments")
	}

	h.startWALReplayStatus(startFrom, endAt)

	multiRef := map[uint64]uint64{}
	if err == nil && startFrom >= snapIdx {
		sr, err := wal.NewSegmentsReader(dir)
		if err != nil {
			return errors.Wrap(err, "open checkpoint")
		}
		defer func() {
			if err := sr.Close(); err != nil {
				level.Warn(h.logger).Log("msg", "Error while closing the wal segments reader", "err", err)
			}
		}()

		// A corrupted checkpoint is a hard error for now and requires user
		// intervention. There's likely little data that can be recovered anyway.
		if err := h.loadWAL(wal.NewReader(sr), multiRef, mmappedChunks); err != nil {
			return errors.Wrap(err, "backfill checkpoint")
		}
		h.updateWALReplayStatusRead(startFrom)
		startFrom++
		level.Info(h.logger).Log("msg", "WAL checkpoint loaded")
	}
	checkpointReplayDuration := time.Since(checkpointReplayStart)

	walReplayStart := time.Now()

	if snapIdx > startFrom {
		startFrom = snapIdx
	}
	// Backfill segments from the most recent checkpoint onwards.
	for i := startFrom; i <= endAt; i++ {
		s, err := wal.OpenReadSegment(wal.SegmentName(h.wal.Dir(), i))
		if err != nil {
			return errors.Wrap(err, fmt.Sprintf("open WAL segment: %d", i))
		}

		offset := 0
		if i == snapIdx {
			offset = snapOffset
		}
		sr, err := wal.NewSegmentBufReaderWithOffset(offset, s)
<<<<<<< HEAD
=======
		if errors.Cause(err) == io.EOF {
			// File does not exist.
			continue
		}
>>>>>>> b8785271
		if err != nil {
			return errors.Wrapf(err, "segment reader (offset=%d)", offset)
		}
		err = h.loadWAL(wal.NewReader(sr), multiRef, mmappedChunks)
		if err := sr.Close(); err != nil {
			level.Warn(h.logger).Log("msg", "Error while closing the wal segments reader", "err", err)
		}
		if err != nil {
			return err
		}
		level.Info(h.logger).Log("msg", "WAL segment loaded", "segment", i, "maxSegment", endAt)
		h.updateWALReplayStatusRead(i)
	}

	{
		// Set the sparseHistogramSeries metric once replay is done.
		// This is a temporary hack.
		// TODO: remove this hack and do it while replaying WAL if we keep this metric around.
		sparseHistogramSeries := 0
		for _, m := range h.series.series {
			for _, ms := range m {
				if ms.sparseHistogramSeries {
					sparseHistogramSeries++
				}
			}
		}
		h.metrics.sparseHistogramSeries.Set(float64(sparseHistogramSeries))
	}

	walReplayDuration := time.Since(start)
	h.metrics.walTotalReplayDuration.Set(walReplayDuration.Seconds())
	level.Info(h.logger).Log(
		"msg", "WAL replay completed",
		"checkpoint_replay_duration", checkpointReplayDuration.String(),
		"wal_replay_duration", time.Since(walReplayStart).String(),
		"total_replay_duration", walReplayDuration.String(),
	)

	return nil
}

func (h *Head) loadMmappedChunks(refSeries map[uint64]*memSeries) (map[uint64][]*mmappedChunk, error) {
	mmappedChunks := map[uint64][]*mmappedChunk{}
	if err := h.chunkDiskMapper.IterateAllChunks(func(seriesRef, chunkRef uint64, mint, maxt int64, numSamples uint16) error {
		if maxt < h.minValidTime.Load() {
			return nil
		}
		ms, ok := refSeries[seriesRef]
		if !ok {
			slice := mmappedChunks[seriesRef]
			if len(slice) > 0 && slice[len(slice)-1].maxTime >= mint {
				return errors.Errorf("out of sequence m-mapped chunk for series ref %d", seriesRef)
			}

			slice = append(slice, &mmappedChunk{
				ref:        chunkRef,
				minTime:    mint,
				maxTime:    maxt,
				numSamples: numSamples,
			})
			mmappedChunks[seriesRef] = slice
			return nil
<<<<<<< HEAD
		}

		if len(ms.mmappedChunks) > 0 && ms.mmappedChunks[len(ms.mmappedChunks)-1].maxTime >= mint {
			return errors.Errorf("out of sequence m-mapped chunk for series ref %d", seriesRef)
		}

=======
		}

		if len(ms.mmappedChunks) > 0 && ms.mmappedChunks[len(ms.mmappedChunks)-1].maxTime >= mint {
			return errors.Errorf("out of sequence m-mapped chunk for series ref %d", seriesRef)
		}

>>>>>>> b8785271
		h.metrics.chunks.Inc()
		h.metrics.chunksCreated.Inc()
		ms.mmappedChunks = append(ms.mmappedChunks, &mmappedChunk{
			ref:        chunkRef,
			minTime:    mint,
			maxTime:    maxt,
			numSamples: numSamples,
		})
		h.updateMinMaxTime(mint, maxt)
		if ms.headChunk != nil && maxt >= ms.headChunk.minTime {
			// The head chunk was completed and was m-mapped after taking the snapshot.
			// Hence remove this chunk.
			ms.nextAt = 0
			ms.headChunk = nil
			ms.app = nil
		}
		return nil
	}); err != nil {
		return nil, errors.Wrap(err, "iterate on on-disk chunks")
	}
	return mmappedChunks, nil
}

// removeCorruptedMmappedChunks attempts to delete the corrupted mmapped chunks and if it fails, it clears all the previously
// loaded mmapped chunks.
func (h *Head) removeCorruptedMmappedChunks(err error, refSeries map[uint64]*memSeries) map[uint64][]*mmappedChunk {
	level.Info(h.logger).Log("msg", "Deleting mmapped chunk files")

	if err := h.chunkDiskMapper.DeleteCorrupted(err); err != nil {
		level.Info(h.logger).Log("msg", "Deletion of mmap chunk files failed, discarding chunk files completely", "err", err)
		return map[uint64][]*mmappedChunk{}
	}

	level.Info(h.logger).Log("msg", "Deletion of mmap chunk files successful, reattempting m-mapping the on-disk chunks")
	mmappedChunks, err := h.loadMmappedChunks(refSeries)
	if err != nil {
		level.Error(h.logger).Log("msg", "Loading on-disk chunks failed, discarding chunk files completely", "err", err)
		mmappedChunks = map[uint64][]*mmappedChunk{}
	}

	return mmappedChunks
}

func (h *Head) ApplyConfig(cfg *config.Config) error {
	if !h.opts.EnableExemplarStorage {
		return nil
	}

	// Head uses opts.MaxExemplars in combination with opts.EnableExemplarStorage
	// to decide if it should pass exemplars along to it's exemplar storage, so we
	// need to update opts.MaxExemplars here.
	prevSize := h.opts.MaxExemplars.Load()
	h.opts.MaxExemplars.Store(cfg.StorageConfig.ExemplarsConfig.MaxExemplars)

	if prevSize == h.opts.MaxExemplars.Load() {
		return nil
	}

	migrated := h.exemplars.(*CircularExemplarStorage).Resize(h.opts.MaxExemplars.Load())
	level.Info(h.logger).Log("msg", "Exemplar storage resized", "from", prevSize, "to", h.opts.MaxExemplars, "migrated", migrated)
	return nil
}

// PostingsCardinalityStats returns top 10 highest cardinality stats By label and value names.
func (h *Head) PostingsCardinalityStats(statsByLabelName string) *index.PostingsStats {
	h.cardinalityMutex.Lock()
	defer h.cardinalityMutex.Unlock()
	currentTime := time.Duration(time.Now().Unix()) * time.Second
	seconds := currentTime - h.lastPostingsStatsCall
	if seconds > cardinalityCacheExpirationTime {
		h.cardinalityCache = nil
	}
	if h.cardinalityCache != nil {
		return h.cardinalityCache
	}
	h.cardinalityCache = h.postings.Stats(statsByLabelName)
	h.lastPostingsStatsCall = time.Duration(time.Now().Unix()) * time.Second

	return h.cardinalityCache
}

func (h *Head) updateMinMaxTime(mint, maxt int64) {
	for {
		lt := h.MinTime()
		if mint >= lt {
			break
		}
		if h.minTime.CAS(lt, mint) {
			break
		}
	}
	for {
		ht := h.MaxTime()
		if maxt <= ht {
			break
		}
		if h.maxTime.CAS(ht, maxt) {
			break
		}
	}
}

// SetMinValidTime sets the minimum timestamp the head can ingest.
func (h *Head) SetMinValidTime(minValidTime int64) {
	h.minValidTime.Store(minValidTime)
}

// Truncate removes old data before mint from the head and WAL.
func (h *Head) Truncate(mint int64) (err error) {
	initialize := h.MinTime() == math.MaxInt64
	if err := h.truncateMemory(mint); err != nil {
		return err
	}
	if initialize {
		return nil
	}
	return h.truncateWAL(mint)
}

// OverlapsClosedInterval returns true if the head overlaps [mint, maxt].
func (h *Head) OverlapsClosedInterval(mint, maxt int64) bool {
	return h.MinTime() <= maxt && mint <= h.MaxTime()
}

// truncateMemory removes old data before mint from the head.
func (h *Head) truncateMemory(mint int64) (err error) {
	h.chunkSnapshotMtx.Lock()
	defer h.chunkSnapshotMtx.Unlock()

	defer func() {
		if err != nil {
			h.metrics.headTruncateFail.Inc()
		}
	}()

	initialize := h.MinTime() == math.MaxInt64

	if h.MinTime() >= mint && !initialize {
		return nil
	}

	// The order of these two Store() should not be changed,
	// i.e. truncation time is set before in-process boolean.
	h.lastMemoryTruncationTime.Store(mint)
	h.memTruncationInProcess.Store(true)
	defer h.memTruncationInProcess.Store(false)

	// We wait for pending queries to end that overlap with this truncation.
	if !initialize {
		h.WaitForPendingReadersInTimeRange(h.MinTime(), mint)
	}

	h.minTime.Store(mint)
	h.minValidTime.Store(mint)

	// Ensure that max time is at least as high as min time.
	for h.MaxTime() < mint {
		h.maxTime.CAS(h.MaxTime(), mint)
	}

	// This was an initial call to Truncate after loading blocks on startup.
	// We haven't read back the WAL yet, so do not attempt to truncate it.
	if initialize {
		return nil
	}

	h.metrics.headTruncateTotal.Inc()
	start := time.Now()

	actualMint := h.gc()
	level.Info(h.logger).Log("msg", "Head GC completed", "duration", time.Since(start))
	h.metrics.gcDuration.Observe(time.Since(start).Seconds())
	if actualMint > h.minTime.Load() {
		// The actual mint of the Head is higher than the one asked to truncate.
		appendableMinValidTime := h.appendableMinValidTime()
		if actualMint < appendableMinValidTime {
			h.minTime.Store(actualMint)
			h.minValidTime.Store(actualMint)
		} else {
			// The actual min time is in the appendable window.
			// So we set the mint to the appendableMinValidTime.
			h.minTime.Store(appendableMinValidTime)
			h.minValidTime.Store(appendableMinValidTime)
		}
	}

	// Truncate the chunk m-mapper.
	if err := h.chunkDiskMapper.Truncate(mint); err != nil {
		return errors.Wrap(err, "truncate chunks.HeadReadWriter")
	}
	return nil
}

// WaitForPendingReadersInTimeRange waits for queries overlapping with given range to finish querying.
// The query timeout limits the max wait time of this function implicitly.
// The mint is inclusive and maxt is the truncation time hence exclusive.
func (h *Head) WaitForPendingReadersInTimeRange(mint, maxt int64) {
	maxt-- // Making it inclusive before checking overlaps.
	overlaps := func() bool {
		o := false
		h.iso.TraverseOpenReads(func(s *isolationState) bool {
			if s.mint <= maxt && mint <= s.maxt {
				// Overlaps with the truncation range.
				o = true
				return false
			}
			return true
		})
		return o
	}
	for overlaps() {
		time.Sleep(500 * time.Millisecond)
	}
}

// IsQuerierCollidingWithTruncation returns if the current querier needs to be closed and if a new querier
// has to be created. In the latter case, the method also returns the new mint to be used for creating the
// new range head and the new querier. This methods helps preventing races with the truncation of in-memory data.
//
// NOTE: The querier should already be taken before calling this.
func (h *Head) IsQuerierCollidingWithTruncation(querierMint, querierMaxt int64) (shouldClose bool, getNew bool, newMint int64) {
	if !h.memTruncationInProcess.Load() {
		return false, false, 0
	}
	// Head truncation is in process. It also means that the block that was
	// created for this truncation range is also available.
	// Check if we took a querier that overlaps with this truncation.
	memTruncTime := h.lastMemoryTruncationTime.Load()
	if querierMaxt < memTruncTime {
		// Head compaction has happened and this time range is being truncated.
		// This query doesn't overlap with the Head any longer.
		// We should close this querier to avoid races and the data would be
		// available with the blocks below.
		// Cases:
		// 1.     |------truncation------|
		//   |---query---|
		// 2.     |------truncation------|
		//              |---query---|
		return true, false, 0
	}
	if querierMint < memTruncTime {
		// The truncation time is not same as head mint that we saw above but the
		// query still overlaps with the Head.
		// The truncation started after we got the querier. So it is not safe
		// to use this querier and/or might block truncation. We should get
		// a new querier for the new Head range while remaining will be available
		// in the blocks below.
		// Case:
		//      |------truncation------|
		//                        |----query----|
		// Turns into
		//      |------truncation------|
		//                             |---qu---|
		return true, true, memTruncTime
	}

	// Other case is this, which is a no-op
	//      |------truncation------|
	//                              |---query---|
	return false, false, 0
}

// truncateWAL removes old data before mint from the WAL.
func (h *Head) truncateWAL(mint int64) error {
	h.chunkSnapshotMtx.Lock()
	defer h.chunkSnapshotMtx.Unlock()

	if h.wal == nil || mint <= h.lastWALTruncationTime.Load() {
		return nil
	}
	start := time.Now()
	h.lastWALTruncationTime.Store(mint)

	first, last, err := wal.Segments(h.wal.Dir())
	if err != nil {
		return errors.Wrap(err, "get segment range")
	}
	// Start a new segment, so low ingestion volume TSDB don't have more WAL than
	// needed.
	if err := h.wal.NextSegment(); err != nil {
		return errors.Wrap(err, "next segment")
	}
	last-- // Never consider last segment for checkpoint.
	if last < 0 {
		return nil // no segments yet.
	}
	// The lower two thirds of segments should contain mostly obsolete samples.
	// If we have less than two segments, it's not worth checkpointing yet.
	// With the default 2h blocks, this will keeping up to around 3h worth
	// of WAL segments.
	last = first + (last-first)*2/3
	if last <= first {
		return nil
	}

	keep := func(id uint64) bool {
		if h.series.getByID(id) != nil {
			return true
		}
		h.deletedMtx.Lock()
		_, ok := h.deleted[id]
		h.deletedMtx.Unlock()
		return ok
	}
	h.metrics.checkpointCreationTotal.Inc()
	if _, err = wal.Checkpoint(h.logger, h.wal, first, last, keep, mint); err != nil {
		h.metrics.checkpointCreationFail.Inc()
		if _, ok := errors.Cause(err).(*wal.CorruptionErr); ok {
			h.metrics.walCorruptionsTotal.Inc()
		}
		return errors.Wrap(err, "create checkpoint")
	}
	if err := h.wal.Truncate(last + 1); err != nil {
		// If truncating fails, we'll just try again at the next checkpoint.
		// Leftover segments will just be ignored in the future if there's a checkpoint
		// that supersedes them.
		level.Error(h.logger).Log("msg", "truncating segments failed", "err", err)
	}

	// The checkpoint is written and segments before it is truncated, so we no
	// longer need to track deleted series that are before it.
	h.deletedMtx.Lock()
	for ref, segment := range h.deleted {
		if segment < first {
			delete(h.deleted, ref)
		}
	}
	h.deletedMtx.Unlock()

	h.metrics.checkpointDeleteTotal.Inc()
	if err := wal.DeleteCheckpoints(h.wal.Dir(), last); err != nil {
		// Leftover old checkpoints do not cause problems down the line beyond
		// occupying disk space.
		// They will just be ignored since a higher checkpoint exists.
		level.Error(h.logger).Log("msg", "delete old checkpoints", "err", err)
		h.metrics.checkpointDeleteFail.Inc()
	}
	h.metrics.walTruncateDuration.Observe(time.Since(start).Seconds())

	level.Info(h.logger).Log("msg", "WAL checkpoint complete",
		"first", first, "last", last, "duration", time.Since(start))

	return nil
}

type Stats struct {
	NumSeries         uint64
	MinTime, MaxTime  int64
	IndexPostingStats *index.PostingsStats
}

// Stats returns important current HEAD statistics. Note that it is expensive to
// calculate these.
func (h *Head) Stats(statsByLabelName string) *Stats {
	return &Stats{
		NumSeries:         h.NumSeries(),
		MaxTime:           h.MaxTime(),
		MinTime:           h.MinTime(),
		IndexPostingStats: h.PostingsCardinalityStats(statsByLabelName),
	}
}

type RangeHead struct {
	head       *Head
	mint, maxt int64
}

// NewRangeHead returns a *RangeHead.
func NewRangeHead(head *Head, mint, maxt int64) *RangeHead {
	return &RangeHead{
		head: head,
		mint: mint,
		maxt: maxt,
	}
}

func (h *RangeHead) Index() (IndexReader, error) {
	return h.head.indexRange(h.mint, h.maxt), nil
}

func (h *RangeHead) Chunks() (ChunkReader, error) {
	return h.head.chunksRange(h.mint, h.maxt, h.head.iso.State(h.mint, h.maxt))
}

func (h *RangeHead) Tombstones() (tombstones.Reader, error) {
	return h.head.tombstones, nil
}

func (h *RangeHead) MinTime() int64 {
	return h.mint
}

// MaxTime returns the max time of actual data fetch-able from the head.
// This controls the chunks time range which is closed [b.MinTime, b.MaxTime].
func (h *RangeHead) MaxTime() int64 {
	return h.maxt
}

// BlockMaxTime returns the max time of the potential block created from this head.
// It's different to MaxTime as we need to add +1 millisecond to block maxt because block
// intervals are half-open: [b.MinTime, b.MaxTime). Block intervals are always +1 than the total samples it includes.
func (h *RangeHead) BlockMaxTime() int64 {
	return h.MaxTime() + 1
}

func (h *RangeHead) NumSeries() uint64 {
	return h.head.NumSeries()
}

func (h *RangeHead) Meta() BlockMeta {
	return BlockMeta{
		MinTime: h.MinTime(),
		MaxTime: h.MaxTime(),
		ULID:    h.head.Meta().ULID,
		Stats: BlockStats{
			NumSeries: h.NumSeries(),
		},
	}
}

// String returns an human readable representation of the range head. It's important to
// keep this function in order to avoid the struct dump when the head is stringified in
// errors or logs.
func (h *RangeHead) String() string {
	return fmt.Sprintf("range head (mint: %d, maxt: %d)", h.MinTime(), h.MaxTime())
}

// Delete all samples in the range of [mint, maxt] for series that satisfy the given
// label matchers.
func (h *Head) Delete(mint, maxt int64, ms ...*labels.Matcher) error {
	// Do not delete anything beyond the currently valid range.
	mint, maxt = clampInterval(mint, maxt, h.MinTime(), h.MaxTime())

	ir := h.indexRange(mint, maxt)

	p, err := PostingsForMatchers(ir, ms...)
	if err != nil {
		return errors.Wrap(err, "select series")
	}

	var stones []tombstones.Stone
	for p.Next() {
		series := h.series.getByID(p.At())

		series.RLock()
		t0, t1 := series.minTime(), series.maxTime()
		series.RUnlock()
		if t0 == math.MinInt64 || t1 == math.MinInt64 {
			continue
		}
		// Delete only until the current values and not beyond.
		t0, t1 = clampInterval(mint, maxt, t0, t1)
		stones = append(stones, tombstones.Stone{Ref: p.At(), Intervals: tombstones.Intervals{{Mint: t0, Maxt: t1}}})
	}
	if p.Err() != nil {
		return p.Err()
	}
	if h.wal != nil {
		var enc record.Encoder
		if err := h.wal.Log(enc.Tombstones(stones, nil)); err != nil {
			return err
		}
	}
	for _, s := range stones {
		h.tombstones.AddInterval(s.Ref, s.Intervals[0])
	}

	return nil
}

// gc removes data before the minimum timestamp from the head.
// It returns the actual min times of the chunks present in the Head.
func (h *Head) gc() int64 {
	// Only data strictly lower than this timestamp must be deleted.
	mint := h.MinTime()

	// Drop old chunks and remember series IDs and hashes if they can be
	// deleted entirely.
	deleted, chunksRemoved, actualMint, sparseHistogramSeriesDeleted := h.series.gc(mint)
	seriesRemoved := len(deleted)

	h.metrics.seriesRemoved.Add(float64(seriesRemoved))
	h.metrics.chunksRemoved.Add(float64(chunksRemoved))
	h.metrics.chunks.Sub(float64(chunksRemoved))
	h.metrics.sparseHistogramSeries.Sub(float64(sparseHistogramSeriesDeleted))
	h.numSeries.Sub(uint64(seriesRemoved))

	// Remove deleted series IDs from the postings lists.
	h.postings.Delete(deleted)

	// Remove tombstones referring to the deleted series.
	h.tombstones.DeleteTombstones(deleted)
	h.tombstones.TruncateBefore(mint)

	if h.wal != nil {
		_, last, _ := wal.Segments(h.wal.Dir())
		h.deletedMtx.Lock()
		// Keep series records until we're past segment 'last'
		// because the WAL will still have samples records with
		// this ref ID. If we didn't keep these series records then
		// on start up when we replay the WAL, or any other code
		// that reads the WAL, wouldn't be able to use those
		// samples since we would have no labels for that ref ID.
		for ref := range deleted {
			h.deleted[ref] = last
		}
		h.deletedMtx.Unlock()
	}

	return actualMint
}

// Tombstones returns a new reader over the head's tombstones
func (h *Head) Tombstones() (tombstones.Reader, error) {
	return h.tombstones, nil
}

// NumSeries returns the number of active series in the head.
func (h *Head) NumSeries() uint64 {
	return h.numSeries.Load()
}

// Meta returns meta information about the head.
// The head is dynamic so will return dynamic results.
func (h *Head) Meta() BlockMeta {
	var id [16]byte
	copy(id[:], "______head______")
	return BlockMeta{
		MinTime: h.MinTime(),
		MaxTime: h.MaxTime(),
		ULID:    ulid.ULID(id),
		Stats: BlockStats{
			NumSeries: h.NumSeries(),
		},
	}
}

// MinTime returns the lowest time bound on visible data in the head.
func (h *Head) MinTime() int64 {
	return h.minTime.Load()
}

// MaxTime returns the highest timestamp seen in data of the head.
func (h *Head) MaxTime() int64 {
	return h.maxTime.Load()
}

// compactable returns whether the head has a compactable range.
// The head has a compactable range when the head time range is 1.5 times the chunk range.
// The 0.5 acts as a buffer of the appendable window.
func (h *Head) compactable() bool {
	return h.MaxTime()-h.MinTime() > h.chunkRange.Load()/2*3
}

// Close flushes the WAL and closes the head.
// It also takes a snapshot of in-memory chunks if enabled.
func (h *Head) Close() error {
	h.closedMtx.Lock()
	defer h.closedMtx.Unlock()
	h.closed = true

	errs := tsdb_errors.NewMulti(h.chunkDiskMapper.Close())
	if errs.Err() == nil && h.opts.EnableMemorySnapshotOnShutdown {
		errs.Add(h.performChunkSnapshot())
	}
	if h.wal != nil {
		errs.Add(h.wal.Close())
	}
	if errs.Err() == nil && h.opts.EnableMemorySnapshotOnShutdown {
		errs.Add(h.performChunkSnapshot())
	}
	return errs.Err()

}

// String returns an human readable representation of the TSDB head. It's important to
// keep this function in order to avoid the struct dump when the head is stringified in
// errors or logs.
func (h *Head) String() string {
	return "head"
}

func (h *Head) getOrCreate(hash uint64, lset labels.Labels) (*memSeries, bool, error) {
	// Just using `getOrCreateWithID` below would be semantically sufficient, but we'd create
	// a new series on every sample inserted via Add(), which causes allocations
	// and makes our series IDs rather random and harder to compress in postings.
	s := h.series.getByHash(hash, lset)
	if s != nil {
		return s, false, nil
	}

	// Optimistically assume that we are the first one to create the series.
	id := h.lastSeriesID.Inc()

	return h.getOrCreateWithID(id, hash, lset)
}

func (h *Head) getOrCreateWithID(id, hash uint64, lset labels.Labels) (*memSeries, bool, error) {
	s, created, err := h.series.getOrSet(hash, lset, func() *memSeries {
		return newMemSeries(lset, id, h.chunkRange.Load(), &h.memChunkPool)
	})
	if err != nil {
		return nil, false, err
	}
	if !created {
		return s, false, nil
	}

	h.metrics.seriesCreated.Inc()
	h.numSeries.Inc()

	h.postings.Add(id, lset)
	return s, true, nil
}

// seriesHashmap is a simple hashmap for memSeries by their label set. It is built
// on top of a regular hashmap and holds a slice of series to resolve hash collisions.
// Its methods require the hash to be submitted with it to avoid re-computations throughout
// the code.
type seriesHashmap map[uint64][]*memSeries

func (m seriesHashmap) get(hash uint64, lset labels.Labels) *memSeries {
	for _, s := range m[hash] {
		if labels.Equal(s.lset, lset) {
			return s
		}
	}
	return nil
}

func (m seriesHashmap) set(hash uint64, s *memSeries) {
	l := m[hash]
	for i, prev := range l {
		if labels.Equal(prev.lset, s.lset) {
			l[i] = s
			return
		}
	}
	m[hash] = append(l, s)
}

func (m seriesHashmap) del(hash uint64, lset labels.Labels) {
	var rem []*memSeries
	for _, s := range m[hash] {
		if !labels.Equal(s.lset, lset) {
			rem = append(rem, s)
		}
	}
	if len(rem) == 0 {
		delete(m, hash)
	} else {
		m[hash] = rem
	}
}

const (
	// DefaultStripeSize is the default number of entries to allocate in the stripeSeries hash map.
	DefaultStripeSize = 1 << 14
)

// stripeSeries locks modulo ranges of IDs and hashes to reduce lock contention.
// The locks are padded to not be on the same cache line. Filling the padded space
// with the maps was profiled to be slower – likely due to the additional pointer
// dereferences.
type stripeSeries struct {
	size                    int
	series                  []map[uint64]*memSeries
	hashes                  []seriesHashmap
	locks                   []stripeLock
	seriesLifecycleCallback SeriesLifecycleCallback
}

type stripeLock struct {
	sync.RWMutex
	// Padding to avoid multiple locks being on the same cache line.
	_ [40]byte
}

func newStripeSeries(stripeSize int, seriesCallback SeriesLifecycleCallback) *stripeSeries {
	s := &stripeSeries{
		size:                    stripeSize,
		series:                  make([]map[uint64]*memSeries, stripeSize),
		hashes:                  make([]seriesHashmap, stripeSize),
		locks:                   make([]stripeLock, stripeSize),
		seriesLifecycleCallback: seriesCallback,
	}

	for i := range s.series {
		s.series[i] = map[uint64]*memSeries{}
	}
	for i := range s.hashes {
		s.hashes[i] = seriesHashmap{}
	}
	return s
}

// gc garbage collects old chunks that are strictly before mint and removes
// series entirely that have no chunks left.
func (s *stripeSeries) gc(mint int64) (map[uint64]struct{}, int, int64, int) {
	var (
		deleted                            = map[uint64]struct{}{}
		deletedForCallback                 = []labels.Labels{}
		rmChunks                           = 0
		actualMint                   int64 = math.MaxInt64
		sparseHistogramSeriesDeleted       = 0
	)
	// Run through all series and truncate old chunks. Mark those with no
	// chunks left as deleted and store their ID.
	for i := 0; i < s.size; i++ {
		s.locks[i].Lock()

		for hash, all := range s.hashes[i] {
			for _, series := range all {
				series.Lock()
				rmChunks += series.truncateChunksBefore(mint)

				if len(series.mmappedChunks) > 0 || series.headChunk != nil || series.pendingCommit {
					seriesMint := series.minTime()
					if seriesMint < actualMint {
						actualMint = seriesMint
					}
					series.Unlock()
					continue
				}

				// The series is gone entirely. We need to keep the series lock
				// and make sure we have acquired the stripe locks for hash and ID of the
				// series alike.
				// If we don't hold them all, there's a very small chance that a series receives
				// samples again while we are half-way into deleting it.
				j := int(series.ref) & (s.size - 1)

				if i != j {
					s.locks[j].Lock()
				}

				if series.sparseHistogramSeries {
					sparseHistogramSeriesDeleted++
				}
				deleted[series.ref] = struct{}{}
				s.hashes[i].del(hash, series.lset)
				delete(s.series[j], series.ref)
				deletedForCallback = append(deletedForCallback, series.lset)

				if i != j {
					s.locks[j].Unlock()
				}

				series.Unlock()
			}
		}

		s.locks[i].Unlock()

		s.seriesLifecycleCallback.PostDeletion(deletedForCallback...)
		deletedForCallback = deletedForCallback[:0]
	}

	if actualMint == math.MaxInt64 {
		actualMint = mint
	}

	return deleted, rmChunks, actualMint, sparseHistogramSeriesDeleted
}

func (s *stripeSeries) getByID(id uint64) *memSeries {
	i := id & uint64(s.size-1)

	s.locks[i].RLock()
	series := s.series[i][id]
	s.locks[i].RUnlock()

	return series
}

func (s *stripeSeries) getByHash(hash uint64, lset labels.Labels) *memSeries {
	i := hash & uint64(s.size-1)

	s.locks[i].RLock()
	series := s.hashes[i].get(hash, lset)
	s.locks[i].RUnlock()

	return series
}

func (s *stripeSeries) getOrSet(hash uint64, lset labels.Labels, createSeries func() *memSeries) (*memSeries, bool, error) {
	// PreCreation is called here to avoid calling it inside the lock.
	// It is not necessary to call it just before creating a series,
	// rather it gives a 'hint' whether to create a series or not.
	preCreationErr := s.seriesLifecycleCallback.PreCreation(lset)

	// Create the series, unless the PreCreation() callback as failed.
	// If failed, we'll not allow to create a new series anyway.
	var series *memSeries
	if preCreationErr == nil {
		series = createSeries()
	}

	i := hash & uint64(s.size-1)
	s.locks[i].Lock()

	if prev := s.hashes[i].get(hash, lset); prev != nil {
		s.locks[i].Unlock()
		return prev, false, nil
	}
	if preCreationErr == nil {
		s.hashes[i].set(hash, series)
	}
	s.locks[i].Unlock()

	if preCreationErr != nil {
		// The callback prevented creation of series.
		return nil, false, preCreationErr
	}
	// Setting the series in the s.hashes marks the creation of series
	// as any further calls to this methods would return that series.
	s.seriesLifecycleCallback.PostCreation(series.lset)

	i = series.ref & uint64(s.size-1)

	s.locks[i].Lock()
	s.series[i][series.ref] = series
	s.locks[i].Unlock()

	return series, true, nil
}

type hist struct {
	t int64
	h histogram.SparseHistogram
}

type sample struct {
	t int64
	v float64
}

func newSample(t int64, v float64) tsdbutil.Sample { return sample{t, v} }
func (s sample) T() int64                          { return s.t }
func (s sample) V() float64                        { return s.v }

// memSeries is the in-memory representation of a series. None of its methods
// are goroutine safe and it is the caller's responsibility to lock it.
type memSeries struct {
	sync.RWMutex

	ref           uint64
	lset          labels.Labels
	mmappedChunks []*mmappedChunk
	mmMaxTime     int64 // Max time of any mmapped chunk, only used during WAL replay.
	headChunk     *memChunk
	chunkRange    int64
	firstChunkID  int

	nextAt        int64 // Timestamp at which to cut the next chunk.
	sampleBuf     [4]sample
	histBuf       [4]hist
	pendingCommit bool // Whether there are samples waiting to be committed to this series.

	app chunkenc.Appender // Current appender for the chunk.

	memChunkPool *sync.Pool

	txs *txRing

	// Temporary variable for sparsehistogram experiment.
	sparseHistogramSeries bool
}

func newMemSeries(lset labels.Labels, id uint64, chunkRange int64, memChunkPool *sync.Pool) *memSeries {
	s := &memSeries{
		lset:         lset,
		ref:          id,
		chunkRange:   chunkRange,
		nextAt:       math.MinInt64,
		txs:          newTxRing(4),
		memChunkPool: memChunkPool,
	}
	return s
}

func (s *memSeries) minTime() int64 {
	if len(s.mmappedChunks) > 0 {
		return s.mmappedChunks[0].minTime
	}
	if s.headChunk != nil {
		return s.headChunk.minTime
	}
	return math.MinInt64
}

func (s *memSeries) maxTime() int64 {
	c := s.head()
	if c != nil {
		return c.maxTime
	}
	if len(s.mmappedChunks) > 0 {
		return s.mmappedChunks[len(s.mmappedChunks)-1].maxTime
	}
	return math.MinInt64
}

// truncateChunksBefore removes all chunks from the series that
// have no timestamp at or after mint.
// Chunk IDs remain unchanged.
func (s *memSeries) truncateChunksBefore(mint int64) (removed int) {
	if s.headChunk != nil && s.headChunk.maxTime < mint {
		// If head chunk is truncated, we can truncate all mmapped chunks.
		removed = 1 + len(s.mmappedChunks)
		s.firstChunkID += removed
		s.headChunk = nil
		s.mmappedChunks = nil
		return removed
	}
	if len(s.mmappedChunks) > 0 {
		for i, c := range s.mmappedChunks {
			if c.maxTime >= mint {
				break
			}
			removed = i + 1
		}
		s.mmappedChunks = append(s.mmappedChunks[:0], s.mmappedChunks[removed:]...)
		s.firstChunkID += removed
	}
	return removed
}

// cleanupAppendIDsBelow cleans up older appendIDs. Has to be called after
// acquiring lock.
func (s *memSeries) cleanupAppendIDsBelow(bound uint64) {
	s.txs.cleanupAppendIDsBelow(bound)
}

func (s *memSeries) head() *memChunk {
	return s.headChunk
}

type memChunk struct {
	chunk            chunkenc.Chunk
	minTime, maxTime int64
}

// OverlapsClosedInterval returns true if the chunk overlaps [mint, maxt].
func (mc *memChunk) OverlapsClosedInterval(mint, maxt int64) bool {
	return overlapsClosedInterval(mc.minTime, mc.maxTime, mint, maxt)
}

func overlapsClosedInterval(mint1, maxt1, mint2, maxt2 int64) bool {
	return mint1 <= maxt2 && mint2 <= maxt1
}

type mmappedChunk struct {
	ref              uint64
	numSamples       uint16
	minTime, maxTime int64
}

// Returns true if the chunk overlaps [mint, maxt].
func (mc *mmappedChunk) OverlapsClosedInterval(mint, maxt int64) bool {
	return overlapsClosedInterval(mc.minTime, mc.maxTime, mint, maxt)
}

type noopSeriesLifecycleCallback struct{}

func (noopSeriesLifecycleCallback) PreCreation(labels.Labels) error { return nil }
func (noopSeriesLifecycleCallback) PostCreation(labels.Labels)      {}
func (noopSeriesLifecycleCallback) PostDeletion(...labels.Labels)   {}

func (h *Head) Size() int64 {
	var walSize int64
	if h.wal != nil {
		walSize, _ = h.wal.Size()
	}
	cdmSize, _ := h.chunkDiskMapper.Size()
	return walSize + cdmSize
}

func (h *RangeHead) Size() int64 {
	return h.head.Size()
}

func (h *Head) startWALReplayStatus(startFrom, last int) {
	h.stats.WALReplayStatus.Lock()
	defer h.stats.WALReplayStatus.Unlock()

	h.stats.WALReplayStatus.Min = startFrom
	h.stats.WALReplayStatus.Max = last
	h.stats.WALReplayStatus.Current = startFrom
}

func (h *Head) updateWALReplayStatusRead(current int) {
	h.stats.WALReplayStatus.Lock()
	defer h.stats.WALReplayStatus.Unlock()

	h.stats.WALReplayStatus.Current = current
}<|MERGE_RESOLUTION|>--- conflicted
+++ resolved
@@ -132,12 +132,6 @@
 	SeriesCallback                 SeriesLifecycleCallback
 	EnableExemplarStorage          bool
 	EnableMemorySnapshotOnShutdown bool
-<<<<<<< HEAD
-
-	// Runtime reloadable options.
-	MaxExemplars atomic.Int64
-=======
->>>>>>> b8785271
 }
 
 func DefaultHeadOptions() *HeadOptions {
@@ -275,15 +269,12 @@
 	checkpointCreationFail   prometheus.Counter
 	checkpointCreationTotal  prometheus.Counter
 	mmapChunkCorruptionTotal prometheus.Counter
-<<<<<<< HEAD
+	snapshotReplayErrorTotal prometheus.Counter // Will be either 0 or 1.
 
 	// Sparse histogram metrics for experiments.
 	// TODO: remove these in the final version.
 	sparseHistogramSamplesTotal prometheus.Counter
 	sparseHistogramSeries       prometheus.Gauge
-=======
-	snapshotReplayErrorTotal prometheus.Counter // Will be either 0 or 1.
->>>>>>> b8785271
 }
 
 func newHeadMetrics(h *Head, r prometheus.Registerer) *headMetrics {
@@ -378,7 +369,10 @@
 			Name: "prometheus_tsdb_mmap_chunk_corruptions_total",
 			Help: "Total number of memory-mapped chunk corruptions.",
 		}),
-<<<<<<< HEAD
+		snapshotReplayErrorTotal: prometheus.NewCounter(prometheus.CounterOpts{
+			Name: "prometheus_tsdb_snapshot_replay_error_total",
+			Help: "Total number snapshot replays that failed.",
+		}),
 		sparseHistogramSamplesTotal: prometheus.NewCounter(prometheus.CounterOpts{
 			Name: "prometheus_tsdb_sparse_histogram_samples_total",
 			Help: "Total number of sparse histograms samples added.",
@@ -386,11 +380,6 @@
 		sparseHistogramSeries: prometheus.NewGauge(prometheus.GaugeOpts{
 			Name: "prometheus_tsdb_sparse_histogram_series",
 			Help: "Number of sparse histogram series currently present in the head block.",
-=======
-		snapshotReplayErrorTotal: prometheus.NewCounter(prometheus.CounterOpts{
-			Name: "prometheus_tsdb_snapshot_replay_error_total",
-			Help: "Total number snapshot replays that failed.",
->>>>>>> b8785271
 		}),
 	}
 
@@ -418,12 +407,9 @@
 			m.checkpointCreationFail,
 			m.checkpointCreationTotal,
 			m.mmapChunkCorruptionTotal,
-<<<<<<< HEAD
+			m.snapshotReplayErrorTotal,
 			m.sparseHistogramSamplesTotal,
 			m.sparseHistogramSeries,
-=======
-			m.snapshotReplayErrorTotal,
->>>>>>> b8785271
 			// Metrics bound to functions and not needed in tests
 			// can be created and registered on the spot.
 			prometheus.NewGaugeFunc(prometheus.GaugeOpts{
@@ -509,13 +495,6 @@
 	level.Info(h.logger).Log("msg", "Replaying on-disk memory mappable chunks if any")
 	start := time.Now()
 
-<<<<<<< HEAD
-	snapIdx, snapOffset, refSeries, err := h.loadChunkSnapshot()
-	if err != nil {
-		return err
-	}
-	level.Info(h.logger).Log("msg", "Chunk snapshot loading time", "duration", time.Since(start).String())
-=======
 	snapIdx, snapOffset := -1, 0
 	refSeries := make(map[uint64]*memSeries)
 
@@ -534,7 +513,6 @@
 		}
 		level.Info(h.logger).Log("msg", "Chunk snapshot loading time", "duration", time.Since(start).String())
 	}
->>>>>>> b8785271
 
 	mmapChunkReplayStart := time.Now()
 	mmappedChunks, err := h.loadMmappedChunks(refSeries)
@@ -611,13 +589,10 @@
 			offset = snapOffset
 		}
 		sr, err := wal.NewSegmentBufReaderWithOffset(offset, s)
-<<<<<<< HEAD
-=======
 		if errors.Cause(err) == io.EOF {
 			// File does not exist.
 			continue
 		}
->>>>>>> b8785271
 		if err != nil {
 			return errors.Wrapf(err, "segment reader (offset=%d)", offset)
 		}
@@ -680,21 +655,12 @@
 			})
 			mmappedChunks[seriesRef] = slice
 			return nil
-<<<<<<< HEAD
 		}
 
 		if len(ms.mmappedChunks) > 0 && ms.mmappedChunks[len(ms.mmappedChunks)-1].maxTime >= mint {
 			return errors.Errorf("out of sequence m-mapped chunk for series ref %d", seriesRef)
 		}
 
-=======
-		}
-
-		if len(ms.mmappedChunks) > 0 && ms.mmappedChunks[len(ms.mmappedChunks)-1].maxTime >= mint {
-			return errors.Errorf("out of sequence m-mapped chunk for series ref %d", seriesRef)
-		}
-
->>>>>>> b8785271
 		h.metrics.chunks.Inc()
 		h.metrics.chunksCreated.Inc()
 		ms.mmappedChunks = append(ms.mmappedChunks, &mmappedChunk{
