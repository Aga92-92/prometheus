--- conflicted
+++ resolved
@@ -111,12 +111,12 @@
 	return &blockQuerier{blockBaseQuerier: q}, nil
 }
 
-func (q *blockQuerier) Select(_ context.Context, sortSeries bool, hints *storage.SelectHints, ms ...*labels.Matcher) storage.SeriesSet {
+func (q *blockQuerier) Select(ctx context.Context, sortSeries bool, hints *storage.SelectHints, ms ...*labels.Matcher) storage.SeriesSet {
 	mint := q.mint
 	maxt := q.maxt
 	disableTrimming := false
 	sharded := hints != nil && hints.ShardCount > 0
-	p, err := q.index.PostingsForMatchers(sharded, ms...)
+	p, err := q.index.PostingsForMatchers(ctx, sharded, ms...)
 	if err != nil {
 		return storage.ErrSeriesSet(err)
 	}
@@ -154,7 +154,7 @@
 	return &blockChunkQuerier{blockBaseQuerier: q}, nil
 }
 
-func (q *blockChunkQuerier) Select(_ context.Context, sortSeries bool, hints *storage.SelectHints, ms ...*labels.Matcher) storage.ChunkSeriesSet {
+func (q *blockChunkQuerier) Select(ctx context.Context, sortSeries bool, hints *storage.SelectHints, ms ...*labels.Matcher) storage.ChunkSeriesSet {
 	mint := q.mint
 	maxt := q.maxt
 	disableTrimming := false
@@ -164,7 +164,7 @@
 		disableTrimming = hints.DisableTrimming
 	}
 	sharded := hints != nil && hints.ShardCount > 0
-	p, err := q.index.PostingsForMatchers(sharded, ms...)
+	p, err := q.index.PostingsForMatchers(ctx, sharded, ms...)
 	if err != nil {
 		return storage.ErrChunkSeriesSet(err)
 	}
@@ -374,13 +374,9 @@
 	return ix.Postings(context.TODO(), m.Name, res...)
 }
 
-<<<<<<< HEAD
 const maxExpandedPostingsFactor = 100 // Division factor for maximum number of matched series.
 
-func labelValuesWithMatchers(r IndexReader, name string, matchers ...*labels.Matcher) ([]string, error) {
-=======
 func labelValuesWithMatchers(ctx context.Context, r IndexReader, name string, matchers ...*labels.Matcher) ([]string, error) {
->>>>>>> 69edd870
 	p, err := PostingsForMatchers(r, matchers...)
 	if err != nil {
 		return nil, errors.Wrap(err, "fetching postings for matchers")
@@ -458,7 +454,6 @@
 	return values, nil
 }
 
-<<<<<<< HEAD
 // labelValuesFromSeries returns all unique label values from for given label name from supplied series. Values are not sorted.
 // buf is space for holding result (if it isn't big enough, it will be ignored), may be nil.
 func labelValuesFromSeries(r IndexReader, labelName string, refs []storage.SeriesRef, buf []string) ([]string, error) {
@@ -540,12 +535,8 @@
 	return p.rest.Err()
 }
 
-func labelNamesWithMatchers(r IndexReader, matchers ...*labels.Matcher) ([]string, error) {
-	p, err := r.PostingsForMatchers(false, matchers...)
-=======
 func labelNamesWithMatchers(ctx context.Context, r IndexReader, matchers ...*labels.Matcher) ([]string, error) {
-	p, err := PostingsForMatchers(r, matchers...)
->>>>>>> 69edd870
+	p, err := r.PostingsForMatchers(ctx, false, matchers...)
 	if err != nil {
 		return nil, err
 	}
