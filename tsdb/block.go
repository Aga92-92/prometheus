// Copyright 2017 The Prometheus Authors

// Licensed under the Apache License, Version 2.0 (the "License");
// you may not use this file except in compliance with the License.
// You may obtain a copy of the License at
//
// http://www.apache.org/licenses/LICENSE-2.0
//
// Unless required by applicable law or agreed to in writing, software
// distributed under the License is distributed on an "AS IS" BASIS,
// WITHOUT WARRANTIES OR CONDITIONS OF ANY KIND, either express or implied.
// See the License for the specific language governing permissions and
// limitations under the License.

package tsdb

import (
	"encoding/json"
	"io"
	"os"
	"path/filepath"
	"sync"

	"github.com/go-kit/log"
	"github.com/go-kit/log/level"
	"github.com/oklog/ulid"
	"github.com/pkg/errors"
	"golang.org/x/exp/slices"

	"github.com/prometheus/prometheus/model/labels"
	"github.com/prometheus/prometheus/storage"
	"github.com/prometheus/prometheus/tsdb/chunkenc"
	"github.com/prometheus/prometheus/tsdb/chunks"
	tsdb_errors "github.com/prometheus/prometheus/tsdb/errors"
	"github.com/prometheus/prometheus/tsdb/fileutil"
	"github.com/prometheus/prometheus/tsdb/index"
	"github.com/prometheus/prometheus/tsdb/tombstones"
)

// IndexWriter serializes the index for a block of series data.
// The methods must be called in the order they are specified in.
type IndexWriter interface {
	// AddSymbol registers a single symbol.
	// Symbols must be registered in sorted order.
	AddSymbol(sym string) error

	// AddSeries populates the index writer with a series and its offsets
	// of chunks that the index can reference.
	// Implementations may require series to be insert in strictly increasing order by
	// their labels. The reference numbers are used to resolve entries in postings lists
	// that are added later.
	AddSeries(ref storage.SeriesRef, l labels.Labels, chunks ...chunks.Meta) error

	// Close writes any finalization and closes the resources associated with
	// the underlying writer.
	Close() error
}

// IndexReader provides reading access of serialized index data.
type IndexReader interface {
	// Symbols return an iterator over sorted string symbols that may occur in
	// series' labels and indices. It is not safe to use the returned strings
	// beyond the lifetime of the index reader.
	Symbols() index.StringIter

	// SortedLabelValues returns sorted possible label values.
	SortedLabelValues(name string, matchers ...*labels.Matcher) ([]string, error)

	// LabelValues returns possible label values which may not be sorted.
	LabelValues(name string, matchers ...*labels.Matcher) ([]string, error)

	// Postings returns the postings list iterator for the label pairs.
	// The Postings here contain the offsets to the series inside the index.
	// Found IDs are not strictly required to point to a valid Series, e.g.
	// during background garbage collections. Input values must be sorted.
	Postings(name string, values ...string) (index.Postings, error)

	// PostingsForMatchers assembles a single postings iterator based on the given matchers.
	// The resulting postings are not ordered by series.
	// If concurrent hint is set to true, call will be optimized for a (most likely) concurrent call with same matchers,
	// avoiding same calculations twice, however this implementation may lead to a worse performance when called once.
	PostingsForMatchers(concurrent bool, ms ...*labels.Matcher) (index.Postings, error)

	// SortedPostings returns a postings list that is reordered to be sorted
	// by the label set of the underlying series.
	SortedPostings(index.Postings) index.Postings

<<<<<<< HEAD
	// ShardedPostings returns a postings list filtered by the provided shardIndex
	// out of shardCount. For a given posting, its shard MUST be computed hashing
	// the series labels mod shardCount (eg. `labels.Hash() % shardCount == shardIndex`).
	ShardedPostings(p index.Postings, shardIndex, shardCount uint64) index.Postings

	// Series populates the given labels and chunk metas for the series identified
	// by the reference. Chunks are skipped if chks is nil.
=======
	// Series populates the given builder and chunk metas for the series identified
	// by the reference.
>>>>>>> 57cab58c
	// Returns storage.ErrNotFound if the ref does not resolve to a known series.
	Series(ref storage.SeriesRef, builder *labels.ScratchBuilder, chks *[]chunks.Meta) error

	// LabelNames returns all the unique label names present in the index in sorted order.
	LabelNames(matchers ...*labels.Matcher) ([]string, error)

	// LabelValueFor returns label value for the given label name in the series referred to by ID.
	// If the series couldn't be found or the series doesn't have the requested label a
	// storage.ErrNotFound is returned as error.
	LabelValueFor(id storage.SeriesRef, label string) (string, error)

	// LabelNamesFor returns all the label names for the series referred to by IDs.
	// The names returned are sorted.
	LabelNamesFor(ids ...storage.SeriesRef) ([]string, error)

	// Close releases the underlying resources of the reader.
	Close() error
}

// ChunkWriter serializes a time block of chunked series data.
type ChunkWriter interface {
	// WriteChunks writes several chunks. The Chunk field of the ChunkMetas
	// must be populated.
	// After returning successfully, the Ref fields in the ChunkMetas
	// are set and can be used to retrieve the chunks from the written data.
	WriteChunks(chunks ...chunks.Meta) error

	// Close writes any required finalization and closes the resources
	// associated with the underlying writer.
	Close() error
}

// ChunkReader provides reading access of serialized time series data.
type ChunkReader interface {
	// Chunk returns the series data chunk with the given reference.
	Chunk(meta chunks.Meta) (chunkenc.Chunk, error)

	// Close releases all underlying resources of the reader.
	Close() error
}

// BlockReader provides reading access to a data block.
type BlockReader interface {
	// Index returns an IndexReader over the block's data.
	Index() (IndexReader, error)

	// Chunks returns a ChunkReader over the block's data.
	Chunks() (ChunkReader, error)

	// Tombstones returns a tombstones.Reader over the block's deleted data.
	Tombstones() (tombstones.Reader, error)

	// Meta provides meta information about the block reader.
	Meta() BlockMeta

	// Size returns the number of bytes that the block takes up on disk.
	Size() int64
}

// BlockMeta provides meta information about a block.
type BlockMeta struct {
	// Unique identifier for the block and its contents. Changes on compaction.
	ULID ulid.ULID `json:"ulid"`

	// MinTime and MaxTime specify the time range all samples
	// in the block are in.
	MinTime int64 `json:"minTime"`
	MaxTime int64 `json:"maxTime"`

	// Stats about the contents of the block.
	Stats BlockStats `json:"stats,omitempty"`

	// Information on compactions the block was created from.
	Compaction BlockMetaCompaction `json:"compaction"`

	// Version of the index format.
	Version int `json:"version"`

	// OutOfOrder is true if the block was directly created from out-of-order samples.
	OutOfOrder bool `json:"out_of_order"`
}

// BlockStats contains stats about contents of a block.
type BlockStats struct {
	NumSamples    uint64 `json:"numSamples,omitempty"`
	NumSeries     uint64 `json:"numSeries,omitempty"`
	NumChunks     uint64 `json:"numChunks,omitempty"`
	NumTombstones uint64 `json:"numTombstones,omitempty"`
}

// BlockDesc describes a block by ULID and time range.
type BlockDesc struct {
	ULID    ulid.ULID `json:"ulid"`
	MinTime int64     `json:"minTime"`
	MaxTime int64     `json:"maxTime"`
}

// BlockMetaCompaction holds information about compactions a block went through.
type BlockMetaCompaction struct {
	// Maximum number of compaction cycles any source block has
	// gone through.
	Level int `json:"level"`
	// ULIDs of all source head blocks that went into the block.
	Sources []ulid.ULID `json:"sources,omitempty"`
	// Indicates that during compaction it resulted in a block without any samples
	// so it should be deleted on the next reloadBlocks.
	Deletable bool `json:"deletable,omitempty"`
	// Short descriptions of the direct blocks that were used to create
	// this block.
	Parents []BlockDesc `json:"parents,omitempty"`
	Failed  bool        `json:"failed,omitempty"`
	// Additional information about the compaction, for example, block created from out-of-order chunks.
	Hints []string `json:"hints,omitempty"`
}

func (bm *BlockMetaCompaction) SetOutOfOrder() {
	if bm.containsHint(CompactionHintFromOutOfOrder) {
		return
	}
	bm.Hints = append(bm.Hints, CompactionHintFromOutOfOrder)
	slices.Sort(bm.Hints)
}

func (bm *BlockMetaCompaction) FromOutOfOrder() bool {
	return bm.containsHint(CompactionHintFromOutOfOrder)
}

func (bm *BlockMetaCompaction) containsHint(hint string) bool {
	for _, h := range bm.Hints {
		if h == hint {
			return true
		}
	}
	return false
}

const (
	indexFilename = "index"
	metaFilename  = "meta.json"
	metaVersion1  = 1

	// CompactionHintFromOutOfOrder is a hint noting that the block
	// was created from out-of-order chunks.
	CompactionHintFromOutOfOrder = "from-out-of-order"
)

func chunkDir(dir string) string { return filepath.Join(dir, "chunks") }

func readMetaFile(dir string) (*BlockMeta, int64, error) {
	b, err := os.ReadFile(filepath.Join(dir, metaFilename))
	if err != nil {
		return nil, 0, err
	}
	var m BlockMeta

	if err := json.Unmarshal(b, &m); err != nil {
		return nil, 0, err
	}
	if m.Version != metaVersion1 {
		return nil, 0, errors.Errorf("unexpected meta file version %d", m.Version)
	}

	return &m, int64(len(b)), nil
}

func writeMetaFile(logger log.Logger, dir string, meta *BlockMeta) (int64, error) {
	meta.Version = metaVersion1

	// Make any changes to the file appear atomic.
	path := filepath.Join(dir, metaFilename)
	tmp := path + ".tmp"
	defer func() {
		if err := os.RemoveAll(tmp); err != nil {
			level.Error(logger).Log("msg", "remove tmp file", "err", err.Error())
		}
	}()

	f, err := os.Create(tmp)
	if err != nil {
		return 0, err
	}

	jsonMeta, err := json.MarshalIndent(meta, "", "\t")
	if err != nil {
		return 0, err
	}

	n, err := f.Write(jsonMeta)
	if err != nil {
		return 0, tsdb_errors.NewMulti(err, f.Close()).Err()
	}

	// Force the kernel to persist the file on disk to avoid data loss if the host crashes.
	if err := f.Sync(); err != nil {
		return 0, tsdb_errors.NewMulti(err, f.Close()).Err()
	}
	if err := f.Close(); err != nil {
		return 0, err
	}
	return int64(n), fileutil.Replace(tmp, path)
}

// Block represents a directory of time series data covering a continuous time range.
type Block struct {
	mtx            sync.RWMutex
	closing        bool
	pendingReaders sync.WaitGroup

	dir  string
	meta BlockMeta

	// Symbol Table Size in bytes.
	// We maintain this variable to avoid recalculation every time.
	symbolTableSize uint64

	chunkr     ChunkReader
	indexr     IndexReader
	tombstones tombstones.Reader

	logger log.Logger

	numBytesChunks    int64
	numBytesIndex     int64
	numBytesTombstone int64
	numBytesMeta      int64
}

// OpenBlock opens the block in the directory. It can be passed a chunk pool, which is used
// to instantiate chunk structs.
func OpenBlock(logger log.Logger, dir string, pool chunkenc.Pool) (pb *Block, err error) {
	return OpenBlockWithCache(logger, dir, pool, nil)
}

// OpenBlockWithCache is like OpenBlock but allows to pass a cache provider.
func OpenBlockWithCache(logger log.Logger, dir string, pool chunkenc.Pool, cache index.ReaderCacheProvider) (pb *Block, err error) {
	if logger == nil {
		logger = log.NewNopLogger()
	}
	var closers []io.Closer
	defer func() {
		if err != nil {
			err = tsdb_errors.NewMulti(err, tsdb_errors.CloseAll(closers)).Err()
		}
	}()
	meta, sizeMeta, err := readMetaFile(dir)
	if err != nil {
		return nil, err
	}

	cr, err := chunks.NewDirReader(chunkDir(dir), pool)
	if err != nil {
		return nil, err
	}
	closers = append(closers, cr)

	indexReader, err := index.NewFileReaderWithCache(filepath.Join(dir, indexFilename), cache)
	if err != nil {
		return nil, err
	}
	pfmc := NewPostingsForMatchersCache(defaultPostingsForMatchersCacheTTL, defaultPostingsForMatchersCacheSize, false)
	ir := indexReaderWithPostingsForMatchers{indexReader, pfmc}
	closers = append(closers, ir)

	tr, sizeTomb, err := tombstones.ReadTombstones(dir)
	if err != nil {
		return nil, err
	}
	closers = append(closers, tr)

	pb = &Block{
		dir:               dir,
		meta:              *meta,
		chunkr:            cr,
		indexr:            ir,
		tombstones:        tr,
		symbolTableSize:   ir.SymbolTableSize(),
		logger:            logger,
		numBytesChunks:    cr.Size(),
		numBytesIndex:     ir.Size(),
		numBytesTombstone: sizeTomb,
		numBytesMeta:      sizeMeta,
	}
	return pb, nil
}

// Close closes the on-disk block. It blocks as long as there are readers reading from the block.
func (pb *Block) Close() error {
	pb.mtx.Lock()
	pb.closing = true
	pb.mtx.Unlock()

	pb.pendingReaders.Wait()

	return tsdb_errors.NewMulti(
		pb.chunkr.Close(),
		pb.indexr.Close(),
		pb.tombstones.Close(),
	).Err()
}

func (pb *Block) String() string {
	return pb.meta.ULID.String()
}

// Dir returns the directory of the block.
func (pb *Block) Dir() string { return pb.dir }

// Meta returns meta information about the block.
func (pb *Block) Meta() BlockMeta { return pb.meta }

// MinTime returns the min time of the meta.
func (pb *Block) MinTime() int64 { return pb.meta.MinTime }

// MaxTime returns the max time of the meta.
func (pb *Block) MaxTime() int64 { return pb.meta.MaxTime }

// Size returns the number of bytes that the block takes up.
func (pb *Block) Size() int64 {
	return pb.numBytesChunks + pb.numBytesIndex + pb.numBytesTombstone + pb.numBytesMeta
}

// ErrClosing is returned when a block is in the process of being closed.
var ErrClosing = errors.New("block is closing")

func (pb *Block) startRead() error {
	pb.mtx.RLock()
	defer pb.mtx.RUnlock()

	if pb.closing {
		return ErrClosing
	}
	pb.pendingReaders.Add(1)
	return nil
}

// Index returns a new IndexReader against the block data.
func (pb *Block) Index() (IndexReader, error) {
	if err := pb.startRead(); err != nil {
		return nil, err
	}
	return blockIndexReader{ir: pb.indexr, b: pb}, nil
}

// Chunks returns a new ChunkReader against the block data.
func (pb *Block) Chunks() (ChunkReader, error) {
	if err := pb.startRead(); err != nil {
		return nil, err
	}
	return blockChunkReader{ChunkReader: pb.chunkr, b: pb}, nil
}

// Tombstones returns a new TombstoneReader against the block data.
func (pb *Block) Tombstones() (tombstones.Reader, error) {
	if err := pb.startRead(); err != nil {
		return nil, err
	}
	return blockTombstoneReader{Reader: pb.tombstones, b: pb}, nil
}

// GetSymbolTableSize returns the Symbol Table Size in the index of this block.
func (pb *Block) GetSymbolTableSize() uint64 {
	return pb.symbolTableSize
}

func (pb *Block) setCompactionFailed() error {
	pb.meta.Compaction.Failed = true
	n, err := writeMetaFile(pb.logger, pb.dir, &pb.meta)
	if err != nil {
		return err
	}
	pb.numBytesMeta = n
	return nil
}

type blockIndexReader struct {
	ir IndexReader
	b  *Block
}

func (r blockIndexReader) Symbols() index.StringIter {
	return r.ir.Symbols()
}

func (r blockIndexReader) SortedLabelValues(name string, matchers ...*labels.Matcher) ([]string, error) {
	var st []string
	var err error

	if len(matchers) == 0 {
		st, err = r.ir.SortedLabelValues(name)
	} else {
		st, err = r.LabelValues(name, matchers...)
		if err == nil {
			slices.Sort(st)
		}
	}

	return st, errors.Wrapf(err, "block: %s", r.b.Meta().ULID)
}

func (r blockIndexReader) LabelValues(name string, matchers ...*labels.Matcher) ([]string, error) {
	if len(matchers) == 0 {
		st, err := r.ir.LabelValues(name)
		return st, errors.Wrapf(err, "block: %s", r.b.Meta().ULID)
	}

	return labelValuesWithMatchers(r.ir, name, matchers...)
}

func (r blockIndexReader) LabelNames(matchers ...*labels.Matcher) ([]string, error) {
	if len(matchers) == 0 {
		return r.b.LabelNames()
	}

	return labelNamesWithMatchers(r.ir, matchers...)
}

func (r blockIndexReader) Postings(name string, values ...string) (index.Postings, error) {
	p, err := r.ir.Postings(name, values...)
	if err != nil {
		return p, errors.Wrapf(err, "block: %s", r.b.Meta().ULID)
	}
	return p, nil
}

func (r blockIndexReader) PostingsForMatchers(concurrent bool, ms ...*labels.Matcher) (index.Postings, error) {
	return r.ir.PostingsForMatchers(concurrent, ms...)
}

func (r blockIndexReader) SortedPostings(p index.Postings) index.Postings {
	return r.ir.SortedPostings(p)
}

<<<<<<< HEAD
func (r blockIndexReader) ShardedPostings(p index.Postings, shardIndex, shardCount uint64) index.Postings {
	return r.ir.ShardedPostings(p, shardIndex, shardCount)
}

func (r blockIndexReader) Series(ref storage.SeriesRef, lset *labels.Labels, chks *[]chunks.Meta) error {
	if err := r.ir.Series(ref, lset, chks); err != nil {
=======
func (r blockIndexReader) Series(ref storage.SeriesRef, builder *labels.ScratchBuilder, chks *[]chunks.Meta) error {
	if err := r.ir.Series(ref, builder, chks); err != nil {
>>>>>>> 57cab58c
		return errors.Wrapf(err, "block: %s", r.b.Meta().ULID)
	}
	return nil
}

func (r blockIndexReader) Close() error {
	r.b.pendingReaders.Done()
	return nil
}

// LabelValueFor returns label value for the given label name in the series referred to by ID.
func (r blockIndexReader) LabelValueFor(id storage.SeriesRef, label string) (string, error) {
	return r.ir.LabelValueFor(id, label)
}

// LabelNamesFor returns all the label names for the series referred to by IDs.
// The names returned are sorted.
func (r blockIndexReader) LabelNamesFor(ids ...storage.SeriesRef) ([]string, error) {
	return r.ir.LabelNamesFor(ids...)
}

type blockTombstoneReader struct {
	tombstones.Reader
	b *Block
}

func (r blockTombstoneReader) Close() error {
	r.b.pendingReaders.Done()
	return nil
}

type blockChunkReader struct {
	ChunkReader
	b *Block
}

func (r blockChunkReader) Close() error {
	r.b.pendingReaders.Done()
	return nil
}

// Delete matching series between mint and maxt in the block.
func (pb *Block) Delete(mint, maxt int64, ms ...*labels.Matcher) error {
	pb.mtx.Lock()
	defer pb.mtx.Unlock()

	if pb.closing {
		return ErrClosing
	}

	p, err := pb.indexr.PostingsForMatchers(false, ms...)
	if err != nil {
		return errors.Wrap(err, "select series")
	}

	ir := pb.indexr

	// Choose only valid postings which have chunks in the time-range.
	stones := tombstones.NewMemTombstones()

	var chks []chunks.Meta
	var builder labels.ScratchBuilder

Outer:
	for p.Next() {
		err := ir.Series(p.At(), &builder, &chks)
		if err != nil {
			return err
		}

		for _, chk := range chks {
			if chk.OverlapsClosedInterval(mint, maxt) {
				// Delete only until the current values and not beyond.
				tmin, tmax := clampInterval(mint, maxt, chks[0].MinTime, chks[len(chks)-1].MaxTime)
				stones.AddInterval(p.At(), tombstones.Interval{Mint: tmin, Maxt: tmax})
				continue Outer
			}
		}
	}

	if p.Err() != nil {
		return p.Err()
	}

	err = pb.tombstones.Iter(func(id storage.SeriesRef, ivs tombstones.Intervals) error {
		for _, iv := range ivs {
			stones.AddInterval(id, iv)
		}
		return nil
	})
	if err != nil {
		return err
	}
	pb.tombstones = stones
	pb.meta.Stats.NumTombstones = pb.tombstones.Total()

	n, err := tombstones.WriteFile(pb.logger, pb.dir, pb.tombstones)
	if err != nil {
		return err
	}
	pb.numBytesTombstone = n
	n, err = writeMetaFile(pb.logger, pb.dir, &pb.meta)
	if err != nil {
		return err
	}
	pb.numBytesMeta = n
	return nil
}

// CleanTombstones will remove the tombstones and rewrite the block (only if there are any tombstones).
// If there was a rewrite, then it returns the ULID of the new block written, else nil.
// If the resultant block is empty (tombstones covered the whole block), then it deletes the new block and return nil UID.
// It returns a boolean indicating if the parent block can be deleted safely of not.
func (pb *Block) CleanTombstones(dest string, c Compactor) (*ulid.ULID, bool, error) {
	numStones := 0

	if err := pb.tombstones.Iter(func(id storage.SeriesRef, ivs tombstones.Intervals) error {
		numStones += len(ivs)
		return nil
	}); err != nil {
		// This should never happen, as the iteration function only returns nil.
		panic(err)
	}
	if numStones == 0 {
		return nil, false, nil
	}

	meta := pb.Meta()
	uid, err := c.Write(dest, pb, pb.meta.MinTime, pb.meta.MaxTime, &meta)
	if err != nil {
		return nil, false, err
	}

	return &uid, true, nil
}

// Snapshot creates snapshot of the block into dir.
func (pb *Block) Snapshot(dir string) error {
	blockDir := filepath.Join(dir, pb.meta.ULID.String())
	if err := os.MkdirAll(blockDir, 0o777); err != nil {
		return errors.Wrap(err, "create snapshot block dir")
	}

	chunksDir := chunkDir(blockDir)
	if err := os.MkdirAll(chunksDir, 0o777); err != nil {
		return errors.Wrap(err, "create snapshot chunk dir")
	}

	// Hardlink meta, index and tombstones
	for _, fname := range []string{
		metaFilename,
		indexFilename,
		tombstones.TombstonesFilename,
	} {
		if err := os.Link(filepath.Join(pb.dir, fname), filepath.Join(blockDir, fname)); err != nil {
			return errors.Wrapf(err, "create snapshot %s", fname)
		}
	}

	// Hardlink the chunks
	curChunkDir := chunkDir(pb.dir)
	files, err := os.ReadDir(curChunkDir)
	if err != nil {
		return errors.Wrap(err, "ReadDir the current chunk dir")
	}

	for _, f := range files {
		err := os.Link(filepath.Join(curChunkDir, f.Name()), filepath.Join(chunksDir, f.Name()))
		if err != nil {
			return errors.Wrap(err, "hardlink a chunk")
		}
	}

	return nil
}

// OverlapsClosedInterval returns true if the block overlaps [mint, maxt].
func (pb *Block) OverlapsClosedInterval(mint, maxt int64) bool {
	// The block itself is a half-open interval
	// [pb.meta.MinTime, pb.meta.MaxTime).
	return pb.meta.MinTime <= maxt && mint < pb.meta.MaxTime
}

// LabelNames returns all the unique label names present in the Block in sorted order.
func (pb *Block) LabelNames() ([]string, error) {
	return pb.indexr.LabelNames()
}

func clampInterval(a, b, mint, maxt int64) (int64, int64) {
	if a < mint {
		a = mint
	}
	if b > maxt {
		b = maxt
	}
	return a, b
}<|MERGE_RESOLUTION|>--- conflicted
+++ resolved
@@ -85,18 +85,13 @@
 	// by the label set of the underlying series.
 	SortedPostings(index.Postings) index.Postings
 
-<<<<<<< HEAD
 	// ShardedPostings returns a postings list filtered by the provided shardIndex
 	// out of shardCount. For a given posting, its shard MUST be computed hashing
 	// the series labels mod shardCount (eg. `labels.Hash() % shardCount == shardIndex`).
 	ShardedPostings(p index.Postings, shardIndex, shardCount uint64) index.Postings
 
-	// Series populates the given labels and chunk metas for the series identified
-	// by the reference. Chunks are skipped if chks is nil.
-=======
 	// Series populates the given builder and chunk metas for the series identified
 	// by the reference.
->>>>>>> 57cab58c
 	// Returns storage.ErrNotFound if the ref does not resolve to a known series.
 	Series(ref storage.SeriesRef, builder *labels.ScratchBuilder, chks *[]chunks.Meta) error
 
@@ -529,17 +524,12 @@
 	return r.ir.SortedPostings(p)
 }
 
-<<<<<<< HEAD
 func (r blockIndexReader) ShardedPostings(p index.Postings, shardIndex, shardCount uint64) index.Postings {
 	return r.ir.ShardedPostings(p, shardIndex, shardCount)
 }
 
-func (r blockIndexReader) Series(ref storage.SeriesRef, lset *labels.Labels, chks *[]chunks.Meta) error {
-	if err := r.ir.Series(ref, lset, chks); err != nil {
-=======
 func (r blockIndexReader) Series(ref storage.SeriesRef, builder *labels.ScratchBuilder, chks *[]chunks.Meta) error {
 	if err := r.ir.Series(ref, builder, chks); err != nil {
->>>>>>> 57cab58c
 		return errors.Wrapf(err, "block: %s", r.b.Meta().ULID)
 	}
 	return nil
