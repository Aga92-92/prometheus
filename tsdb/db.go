--- conflicted
+++ resolved
@@ -72,7 +72,6 @@
 // millisecond precision timestamps.
 func DefaultOptions() *Options {
 	return &Options{
-<<<<<<< HEAD
 		WALSegmentSize:                        wlog.DefaultSegmentSize,
 		MaxBlockChunkSegmentSize:              chunks.DefaultChunkSegmentSize,
 		RetentionDuration:                     int64(15 * 24 * time.Hour / time.Millisecond),
@@ -96,21 +95,6 @@
 		BlockPostingsForMatchersCacheMaxItems: DefaultPostingsForMatchersCacheMaxItems,
 		BlockPostingsForMatchersCacheMaxBytes: DefaultPostingsForMatchersCacheMaxBytes,
 		BlockPostingsForMatchersCacheForce:    DefaultPostingsForMatchersCacheForce,
-=======
-		WALSegmentSize:            wlog.DefaultSegmentSize,
-		MaxBlockChunkSegmentSize:  chunks.DefaultChunkSegmentSize,
-		RetentionDuration:         int64(15 * 24 * time.Hour / time.Millisecond),
-		MinBlockDuration:          DefaultBlockDuration,
-		MaxBlockDuration:          DefaultBlockDuration,
-		NoLockfile:                false,
-		SamplesPerChunk:           DefaultSamplesPerChunk,
-		WALCompression:            wlog.CompressionNone,
-		StripeSize:                DefaultStripeSize,
-		HeadChunksWriteBufferSize: chunks.DefaultWriteBufferSize,
-		IsolationDisabled:         defaultIsolationDisabled,
-		HeadChunksWriteQueueSize:  chunks.DefaultWriteQueueSize,
-		OutOfOrderCapMax:          DefaultOutOfOrderCapMax,
->>>>>>> 6d2e0a74
 	}
 }
 
@@ -141,6 +125,14 @@
 
 	// NoLockfile disables creation and consideration of a lock file.
 	NoLockfile bool
+
+	// Compaction of overlapping blocks are allowed if AllowOverlappingCompaction is true.
+	// This is an optional flag for overlapping blocks.
+	// The reason why this flag exists is because there are various users of the TSDB
+	// that do not want vertical compaction happening on ingest time. Instead,
+	// they'd rather keep overlapping blocks and let another component do the overlapping compaction later.
+	// For Prometheus, this will always be true.
+	AllowOverlappingCompaction bool
 
 	// WALCompression configures the compression type to use on records in the WAL.
 	WALCompression wlog.CompressionType
