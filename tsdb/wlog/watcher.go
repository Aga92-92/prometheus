// Copyright 2018 The Prometheus Authors
// Licensed under the Apache License, Version 2.0 (the "License");
// you may not use this file except in compliance with the License.
// You may obtain a copy of the License at
//
// http://www.apache.org/licenses/LICENSE-2.0
//
// Unless required by applicable law or agreed to in writing, software
// distributed under the License is distributed on an "AS IS" BASIS,
// WITHOUT WARRANTIES OR CONDITIONS OF ANY KIND, either express or implied.
// See the License for the specific language governing permissions and
// limitations under the License.

package wlog

import (
	"errors"
	"fmt"
	"io"
	"math"
	"os"
	"path/filepath"
	"slices"
	"strconv"
	"strings"
	"time"

	"github.com/go-kit/log"
	"github.com/go-kit/log/level"
	"github.com/prometheus/client_golang/prometheus"

	"github.com/prometheus/prometheus/model/labels"
	"github.com/prometheus/prometheus/model/timestamp"
	"github.com/prometheus/prometheus/tsdb/record"
)

const (
	checkpointPeriod   = 5 * time.Second
	segmentCheckPeriod = 100 * time.Millisecond
	consumer           = "consumer"
)

var (
	ErrIgnorable = errors.New("ignore me")
	readTimeout  = 15 * time.Second
)

// WriteTo is an interface used by the Watcher to send the samples it's read
// from the WAL on to somewhere else. Functions will be called concurrently
// and it is left to the implementer to make sure they are safe.
type WriteTo interface {
	// Append and AppendExemplar should block until the samples are fully accepted,
	// whether enqueued in memory or successfully written to it's final destination.
	// Once returned, the WAL Watcher will not attempt to pass that data again.
	Append([]record.RefSample) bool
	AppendExemplars([]record.RefExemplar) bool
	AppendHistograms([]record.RefHistogramSample) bool
	AppendFloatHistograms([]record.RefFloatHistogramSample) bool
	StoreSeries([]record.RefSeries, int)
	StoreMetadata([]record.RefMetadata)

	// Next two methods are intended for garbage-collection: first we call
	// UpdateSeriesSegment on all current series
	UpdateSeriesSegment([]record.RefSeries, int)
	// Then SeriesReset is called to allow the deletion
	// of all series created in a segment lower than the argument.
	SeriesReset(int)
}

// Used to notify the watcher that data has been written so that it can read.
type WriteNotified interface {
	Notify()
}

type WatcherMetrics struct {
	recordsRead           *prometheus.CounterVec
	recordDecodeFails     *prometheus.CounterVec
	samplesSentPreTailing *prometheus.CounterVec
	currentSegment        *prometheus.GaugeVec
	notificationsSkipped  *prometheus.CounterVec
}

// Watcher watches the TSDB WAL for a given WriteTo.
type Watcher struct {
	name           string
	writer         WriteTo
	logger         log.Logger
	walDir         string
	lastCheckpoint string
	sendExemplars  bool
	sendHistograms bool
	sendMetadata   bool
	metrics        *WatcherMetrics
	readerMetrics  *LiveReaderMetrics

	startTime      time.Time
	startTimestamp int64 // the start time as a Prometheus timestamp
	sendSamples    bool

	recordsReadMetric       *prometheus.CounterVec
	recordDecodeFailsMetric prometheus.Counter
	samplesSentPreTailing   prometheus.Counter
	currentSegmentMetric    prometheus.Gauge
	notificationsSkipped    prometheus.Counter

	readNotify chan struct{}
	quit       chan struct{}
	done       chan struct{}

	// For testing, stop when we hit this segment.
	MaxSegment int
}

func NewWatcherMetrics(reg prometheus.Registerer) *WatcherMetrics {
	m := &WatcherMetrics{
		recordsRead: prometheus.NewCounterVec(
			prometheus.CounterOpts{
				Namespace: "prometheus",
				Subsystem: "wal_watcher",
				Name:      "records_read_total",
				Help:      "Number of records read by the WAL watcher from the WAL.",
			},
			[]string{consumer, "type"},
		),
		recordDecodeFails: prometheus.NewCounterVec(
			prometheus.CounterOpts{
				Namespace: "prometheus",
				Subsystem: "wal_watcher",
				Name:      "record_decode_failures_total",
				Help:      "Number of records read by the WAL watcher that resulted in an error when decoding.",
			},
			[]string{consumer},
		),
		samplesSentPreTailing: prometheus.NewCounterVec(
			prometheus.CounterOpts{
				Namespace: "prometheus",
				Subsystem: "wal_watcher",
				Name:      "samples_sent_pre_tailing_total",
				Help:      "Number of sample records read by the WAL watcher and sent to remote write during replay of existing WAL.",
			},
			[]string{consumer},
		),
		currentSegment: prometheus.NewGaugeVec(
			prometheus.GaugeOpts{
				Namespace: "prometheus",
				Subsystem: "wal_watcher",
				Name:      "current_segment",
				Help:      "Current segment the WAL watcher is reading records from.",
			},
			[]string{consumer},
		),
		notificationsSkipped: prometheus.NewCounterVec(
			prometheus.CounterOpts{
				Namespace: "prometheus",
				Subsystem: "wal_watcher",
				Name:      "notifications_skipped_total",
				Help:      "The number of WAL write notifications that the Watcher has skipped due to already being in a WAL read routine.",
			},
			[]string{consumer},
		),
	}

	if reg != nil {
		reg.MustRegister(m.recordsRead)
		reg.MustRegister(m.recordDecodeFails)
		reg.MustRegister(m.samplesSentPreTailing)
		reg.MustRegister(m.currentSegment)
		reg.MustRegister(m.notificationsSkipped)
	}

	return m
}

// NewWatcher creates a new WAL watcher for a given WriteTo.
func NewWatcher(metrics *WatcherMetrics, readerMetrics *LiveReaderMetrics, logger log.Logger, name string, writer WriteTo, dir string, sendExemplars, sendHistograms, sendMetadata bool) *Watcher {
	if logger == nil {
		logger = log.NewNopLogger()
	}
	return &Watcher{
		logger:         logger,
		writer:         writer,
		metrics:        metrics,
		readerMetrics:  readerMetrics,
		walDir:         filepath.Join(dir, "wal"),
		name:           name,
		sendExemplars:  sendExemplars,
		sendHistograms: sendHistograms,
		sendMetadata:   sendMetadata,

		readNotify: make(chan struct{}),
		quit:       make(chan struct{}),
		done:       make(chan struct{}),

		MaxSegment: -1,
	}
}

func (w *Watcher) Notify() {
	select {
	case w.readNotify <- struct{}{}:
		return
	default: // default so we can exit
		// we don't need a buffered channel or any buffering since
		// for each notification it recv's the watcher will read until EOF
		w.notificationsSkipped.Inc()
	}
}

func (w *Watcher) setMetrics() {
	// Setup the WAL Watchers metrics. We do this here rather than in the
	// constructor because of the ordering of creating Queue Managers's,
	// stopping them, and then starting new ones in storage/remote/storage.go ApplyConfig.
	if w.metrics != nil {
		w.recordsReadMetric = w.metrics.recordsRead.MustCurryWith(prometheus.Labels{consumer: w.name})
		w.recordDecodeFailsMetric = w.metrics.recordDecodeFails.WithLabelValues(w.name)
		w.samplesSentPreTailing = w.metrics.samplesSentPreTailing.WithLabelValues(w.name)
		w.currentSegmentMetric = w.metrics.currentSegment.WithLabelValues(w.name)
		w.notificationsSkipped = w.metrics.notificationsSkipped.WithLabelValues(w.name)
	}
}

// Start the Watcher.
func (w *Watcher) Start() {
	w.setMetrics()
	level.Info(w.logger).Log("msg", "Starting WAL watcher", "queue", w.name)

	go w.loop()
}

// Stop the Watcher.
func (w *Watcher) Stop() {
	close(w.quit)
	<-w.done

	// Records read metric has series and samples.
	if w.metrics != nil {
		w.metrics.recordsRead.DeleteLabelValues(w.name, "series")
		w.metrics.recordsRead.DeleteLabelValues(w.name, "samples")
		w.metrics.recordDecodeFails.DeleteLabelValues(w.name)
		w.metrics.samplesSentPreTailing.DeleteLabelValues(w.name)
		w.metrics.currentSegment.DeleteLabelValues(w.name)
	}

	level.Info(w.logger).Log("msg", "WAL watcher stopped", "queue", w.name)
}

func (w *Watcher) loop() {
	defer close(w.done)

	// We may encounter failures processing the WAL; we should wait and retry.
	for !isClosed(w.quit) {
		w.SetStartTime(time.Now())
		if err := w.Run(); err != nil {
			level.Error(w.logger).Log("msg", "error tailing WAL", "err", err)
		}

		select {
		case <-w.quit:
			return
		case <-time.After(5 * time.Second):
		}
	}
}

// Run the watcher, which will tail the WAL until the quit channel is closed
// or an error case is hit.
func (w *Watcher) Run() error {
	_, lastSegment, err := w.firstAndLast()
	if err != nil {
		return fmt.Errorf("wal.Segments: %w", err)
	}

	// We want to ensure this is false across iterations since
	// Run will be called again if there was a failure to read the WAL.
	w.sendSamples = false

	level.Info(w.logger).Log("msg", "Replaying WAL", "queue", w.name)

	// Backfill from the checkpoint first if it exists.
	lastCheckpoint, checkpointIndex, err := LastCheckpoint(w.walDir)
	if err != nil && !errors.Is(err, record.ErrNotFound) {
		return fmt.Errorf("tsdb.LastCheckpoint: %w", err)
	}

	if err == nil {
		if err = w.readCheckpoint(lastCheckpoint, (*Watcher).readSegment); err != nil {
			return fmt.Errorf("readCheckpoint: %w", err)
		}
	}
	w.lastCheckpoint = lastCheckpoint

	currentSegment, err := w.findSegmentForIndex(checkpointIndex)
	if err != nil {
		return err
	}

	level.Debug(w.logger).Log("msg", "Tailing WAL", "lastCheckpoint", lastCheckpoint, "checkpointIndex", checkpointIndex, "currentSegment", currentSegment, "lastSegment", lastSegment)
	for !isClosed(w.quit) {
		w.currentSegmentMetric.Set(float64(currentSegment))

		// On start, after reading the existing WAL for series records, we have a pointer to what is the latest segment.
		// On subsequent calls to this function, currentSegment will have been incremented and we should open that segment.
		level.Debug(w.logger).Log("msg", "Processing segment", "currentSegment", currentSegment)
		if err := w.watch(currentSegment, currentSegment >= lastSegment); err != nil && !errors.Is(err, ErrIgnorable) {
			return err
		}

		// For testing: stop when you hit a specific segment.
		if currentSegment == w.MaxSegment {
			return nil
		}

		currentSegment++
	}

	return nil
}

// findSegmentForIndex finds the first segment greater than or equal to index.
func (w *Watcher) findSegmentForIndex(index int) (int, error) {
	refs, err := w.segments(w.walDir)
	if err != nil {
		return -1, err
	}

	for _, r := range refs {
		if r >= index {
			return r, nil
		}
	}

	return -1, errors.New("failed to find segment for index")
}

func (w *Watcher) firstAndLast() (int, int, error) {
	refs, err := w.segments(w.walDir)
	if err != nil {
		return -1, -1, err
	}

	if len(refs) == 0 {
		return -1, -1, nil
	}
	return refs[0], refs[len(refs)-1], nil
}

// Copied from tsdb/wlog/wlog.go so we do not have to open a WAL.
// Plan is to move WAL watcher to TSDB and dedupe these implementations.
func (w *Watcher) segments(dir string) ([]int, error) {
	files, err := os.ReadDir(dir)
	if err != nil {
		return nil, err
	}

	var refs []int
	for _, f := range files {
		k, err := strconv.Atoi(f.Name())
		if err != nil {
			continue
		}
		refs = append(refs, k)
	}
	slices.Sort(refs)
	for i := 0; i < len(refs)-1; i++ {
		if refs[i]+1 != refs[i+1] {
			return nil, errors.New("segments are not sequential")
		}
	}
	return refs, nil
}

func (w *Watcher) readAndHandleError(r *LiveReader, segmentNum int, tail bool, size int64) error {
	err := w.readSegment(r, segmentNum, tail)

	// Ignore all errors reading to end of segment whilst replaying the WAL.
	if !tail {
		if err != nil && !errors.Is(err, io.EOF) {
			level.Warn(w.logger).Log("msg", "Ignoring error reading to end of segment, may have dropped data", "segment", segmentNum, "err", err)
		} else if r.Offset() != size {
			level.Warn(w.logger).Log("msg", "Expected to have read whole segment, may have dropped data", "segment", segmentNum, "read", r.Offset(), "size", size)
		}
		return ErrIgnorable
	}

	// Otherwise, when we are tailing, non-EOFs are fatal.
	if err != nil && !errors.Is(err, io.EOF) {
		return err
	}
	return nil
}

// Use tail true to indicate that the reader is currently on a segment that is
// actively being written to. If false, assume it's a full segment and we're
// replaying it on start to cache the series records.
func (w *Watcher) watch(segmentNum int, tail bool) error {
	segment, err := OpenReadSegment(SegmentName(w.walDir, segmentNum))
	if err != nil {
		return err
	}
	defer segment.Close()

	reader := NewLiveReader(w.logger, w.readerMetrics, segment)

	size := int64(math.MaxInt64)
	if !tail {
		var err error
		size, err = getSegmentSize(w.walDir, segmentNum)
		if err != nil {
			return fmt.Errorf("getSegmentSize: %w", err)
		}

		return w.readAndHandleError(reader, segmentNum, tail, size)
	}

	checkpointTicker := time.NewTicker(checkpointPeriod)
	defer checkpointTicker.Stop()

	segmentTicker := time.NewTicker(segmentCheckPeriod)
	defer segmentTicker.Stop()

	readTicker := time.NewTicker(readTimeout)
	defer readTicker.Stop()

	gcSem := make(chan struct{}, 1)
	for {
		select {
		case <-w.quit:
			return nil

		case <-checkpointTicker.C:
			// Periodically check if there is a new checkpoint so we can garbage
			// collect labels. As this is considered an optimisation, we ignore
			// errors during checkpoint processing. Doing the process asynchronously
			// allows the current WAL segment to be processed while reading the
			// checkpoint.
			select {
			case gcSem <- struct{}{}:
				go func() {
					defer func() {
						<-gcSem
					}()
					if err := w.garbageCollectSeries(segmentNum); err != nil {
						level.Warn(w.logger).Log("msg", "Error process checkpoint", "err", err)
					}
				}()
			default:
				// Currently doing a garbage collect, try again later.
			}

		case <-segmentTicker.C:
			_, last, err := w.firstAndLast()
			if err != nil {
				return fmt.Errorf("segments: %w", err)
			}

			// Check if new segments exists.
			if last <= segmentNum {
				continue
			}
			err = w.readSegment(reader, segmentNum, tail)

			// Ignore errors reading to end of segment whilst replaying the WAL.
			if !tail {
				switch {
				case err != nil && !errors.Is(err, io.EOF):
					level.Warn(w.logger).Log("msg", "Ignoring error reading to end of segment, may have dropped data", "err", err)
				case reader.Offset() != size:
					level.Warn(w.logger).Log("msg", "Expected to have read whole segment, may have dropped data", "segment", segmentNum, "read", reader.Offset(), "size", size)
				}
				return nil
			}

			// Otherwise, when we are tailing, non-EOFs are fatal.
			if err != nil && !errors.Is(err, io.EOF) {
				return err
			}

			return nil

		// we haven't read due to a notification in quite some time, try reading anyways
		case <-readTicker.C:
			level.Debug(w.logger).Log("msg", "Watcher is reading the WAL due to timeout, haven't received any write notifications recently", "timeout", readTimeout)
			err := w.readAndHandleError(reader, segmentNum, tail, size)
			if err != nil {
				return err
			}
			// still want to reset the ticker so we don't read too often
			readTicker.Reset(readTimeout)

		case <-w.readNotify:
			err := w.readAndHandleError(reader, segmentNum, tail, size)
			if err != nil {
				return err
			}
			// still want to reset the ticker so we don't read too often
			readTicker.Reset(readTimeout)
		}
	}
}

func (w *Watcher) garbageCollectSeries(segmentNum int) error {
	dir, _, err := LastCheckpoint(w.walDir)
	if err != nil && !errors.Is(err, record.ErrNotFound) {
		return fmt.Errorf("tsdb.LastCheckpoint: %w", err)
	}

	if dir == "" || dir == w.lastCheckpoint {
		return nil
	}
	w.lastCheckpoint = dir

	index, err := checkpointNum(dir)
	if err != nil {
		return fmt.Errorf("error parsing checkpoint filename: %w", err)
	}

	if index >= segmentNum {
		level.Debug(w.logger).Log("msg", "Current segment is behind the checkpoint, skipping reading of checkpoint", "current", fmt.Sprintf("%08d", segmentNum), "checkpoint", dir)
		return nil
	}

	level.Debug(w.logger).Log("msg", "New checkpoint detected", "new", dir, "currentSegment", segmentNum)

	if err = w.readCheckpoint(dir, (*Watcher).readSegmentForGC); err != nil {
		return fmt.Errorf("readCheckpoint: %w", err)
	}

	// Clear series with a checkpoint or segment index # lower than the checkpoint we just read.
	w.writer.SeriesReset(index)
	return nil
}

// Read from a segment and pass the details to w.writer.
// Also used with readCheckpoint - implements segmentReadFn.
func (w *Watcher) readSegment(r *LiveReader, segmentNum int, tail bool) error {
	var (
		dec                   = record.NewDecoder(labels.NewSymbolTable()) // One table per WAL segment means it won't grow indefinitely.
		series                []record.RefSeries
		samples               []record.RefSample
		samplesToSend         []record.RefSample
		exemplars             []record.RefExemplar
		histograms            []record.RefHistogramSample
		histogramsToSend      []record.RefHistogramSample
		floatHistograms       []record.RefFloatHistogramSample
		floatHistogramsToSend []record.RefFloatHistogramSample
		metadata              []record.RefMetadata
	)
	for r.Next() && !isClosed(w.quit) {
		rec := r.Record()
		w.recordsReadMetric.WithLabelValues(dec.Type(rec).String()).Inc()

		switch dec.Type(rec) {
		case record.Series:
			series, err := dec.Series(rec, series[:0])
			if err != nil {
				w.recordDecodeFailsMetric.Inc()
				return err
			}
			w.writer.StoreSeries(series, segmentNum)

		case record.Samples:
			// If we're not tailing a segment we can ignore any samples records we see.
			// This speeds up replay of the WAL by > 10x.
			if !tail {
				break
			}
			samples, err := dec.Samples(rec, samples[:0])
			if err != nil {
				w.recordDecodeFailsMetric.Inc()
				return err
			}
			for _, s := range samples {
				if s.T > w.startTimestamp {
					if !w.sendSamples {
						w.sendSamples = true
						duration := time.Since(w.startTime)
						level.Info(w.logger).Log("msg", "Done replaying WAL", "duration", duration)
					}
					samplesToSend = append(samplesToSend, s)
				}
			}
			if len(samplesToSend) > 0 {
				w.writer.Append(samplesToSend)
				samplesToSend = samplesToSend[:0]
			}

		case record.Exemplars:
			// Skip if experimental "exemplars over remote write" is not enabled.
			if !w.sendExemplars {
				break
			}
			// If we're not tailing a segment we can ignore any exemplars records we see.
			// This speeds up replay of the WAL significantly.
			if !tail {
				break
			}
			exemplars, err := dec.Exemplars(rec, exemplars[:0])
			if err != nil {
				w.recordDecodeFailsMetric.Inc()
				return err
			}
			w.writer.AppendExemplars(exemplars)

		case record.HistogramSamples:
			// Skip if experimental "histograms over remote write" is not enabled.
			if !w.sendHistograms {
				break
			}
			if !tail {
				break
			}
			histograms, err := dec.HistogramSamples(rec, histograms[:0])
			if err != nil {
				w.recordDecodeFailsMetric.Inc()
				return err
			}
			for _, h := range histograms {
				if h.T > w.startTimestamp {
					if !w.sendSamples {
						w.sendSamples = true
						duration := time.Since(w.startTime)
						level.Info(w.logger).Log("msg", "Done replaying WAL", "duration", duration)
					}
					histogramsToSend = append(histogramsToSend, h)
				}
			}
			if len(histogramsToSend) > 0 {
				w.writer.AppendHistograms(histogramsToSend)
				histogramsToSend = histogramsToSend[:0]
			}

		case record.FloatHistogramSamples:
			// Skip if experimental "histograms over remote write" is not enabled.
			if !w.sendHistograms {
				break
			}
			if !tail {
				break
			}
			floatHistograms, err := dec.FloatHistogramSamples(rec, floatHistograms[:0])
			if err != nil {
				w.recordDecodeFailsMetric.Inc()
				return err
			}
			for _, fh := range floatHistograms {
				if fh.T > w.startTimestamp {
					if !w.sendSamples {
						w.sendSamples = true
						duration := time.Since(w.startTime)
						level.Info(w.logger).Log("msg", "Done replaying WAL", "duration", duration)
					}
					floatHistogramsToSend = append(floatHistogramsToSend, fh)
				}
			}
			if len(floatHistogramsToSend) > 0 {
				w.writer.AppendFloatHistograms(floatHistogramsToSend)
				floatHistogramsToSend = floatHistogramsToSend[:0]
			}
<<<<<<< HEAD
=======

		case record.Metadata:
			if !w.sendMetadata || !tail {
				break
			}
			meta, err := dec.Metadata(rec, metadata[:0])
			if err != nil {
				w.recordDecodeFailsMetric.Inc()
				return err
			}
			w.writer.StoreMetadata(meta)
		case record.Tombstones:
>>>>>>> 71c90c71

		case record.Unknown:
			// Could be corruption, or reading from a WAL from a newer Prometheus.
			w.recordDecodeFailsMetric.Inc()

		default:
			// We're not interested in other types of records.
		}
	}
	if err := r.Err(); err != nil {
		return fmt.Errorf("segment %d: %w", segmentNum, err)
	}
	return nil
}

// Go through all series in a segment updating the segmentNum, so we can delete older series.
// Used with readCheckpoint - implements segmentReadFn.
func (w *Watcher) readSegmentForGC(r *LiveReader, segmentNum int, _ bool) error {
	var (
		dec    = record.NewDecoder(labels.NewSymbolTable()) // Needed for decoding; labels do not outlive this function.
		series []record.RefSeries
	)
	for r.Next() && !isClosed(w.quit) {
		rec := r.Record()
		w.recordsReadMetric.WithLabelValues(dec.Type(rec).String()).Inc()

		switch dec.Type(rec) {
		case record.Series:
			series, err := dec.Series(rec, series[:0])
			if err != nil {
				w.recordDecodeFailsMetric.Inc()
				return err
			}
			w.writer.UpdateSeriesSegment(series, segmentNum)

		case record.Unknown:
			// Could be corruption, or reading from a WAL from a newer Prometheus.
			w.recordDecodeFailsMetric.Inc()

		default:
			// We're only interested in series.
		}
	}
	if err := r.Err(); err != nil {
		return fmt.Errorf("segment %d: %w", segmentNum, err)
	}
	return nil
}

func (w *Watcher) SetStartTime(t time.Time) {
	w.startTime = t
	w.startTimestamp = timestamp.FromTime(t)
}

type segmentReadFn func(w *Watcher, r *LiveReader, segmentNum int, tail bool) error

// Read all the series records from a Checkpoint directory.
func (w *Watcher) readCheckpoint(checkpointDir string, readFn segmentReadFn) error {
	level.Debug(w.logger).Log("msg", "Reading checkpoint", "dir", checkpointDir)
	index, err := checkpointNum(checkpointDir)
	if err != nil {
		return fmt.Errorf("checkpointNum: %w", err)
	}

	// Ensure we read the whole contents of every segment in the checkpoint dir.
	segs, err := w.segments(checkpointDir)
	if err != nil {
		return fmt.Errorf("Unable to get segments checkpoint dir: %w", err)
	}
	for _, seg := range segs {
		size, err := getSegmentSize(checkpointDir, seg)
		if err != nil {
			return fmt.Errorf("getSegmentSize: %w", err)
		}

		sr, err := OpenReadSegment(SegmentName(checkpointDir, seg))
		if err != nil {
			return fmt.Errorf("unable to open segment: %w", err)
		}
		defer sr.Close()

		r := NewLiveReader(w.logger, w.readerMetrics, sr)
		if err := readFn(w, r, index, false); err != nil && !errors.Is(err, io.EOF) {
			return fmt.Errorf("readSegment: %w", err)
		}

		if r.Offset() != size {
			return fmt.Errorf("readCheckpoint wasn't able to read all data from the checkpoint %s/%08d, size: %d, totalRead: %d", checkpointDir, seg, size, r.Offset())
		}
	}

	level.Debug(w.logger).Log("msg", "Read series references from checkpoint", "checkpoint", checkpointDir)
	return nil
}

func checkpointNum(dir string) (int, error) {
	// Checkpoint dir names are in the format checkpoint.000001
	// dir may contain a hidden directory, so only check the base directory
	chunks := strings.Split(filepath.Base(dir), ".")
	if len(chunks) != 2 {
		return 0, fmt.Errorf("invalid checkpoint dir string: %s", dir)
	}

	result, err := strconv.Atoi(chunks[1])
	if err != nil {
		return 0, fmt.Errorf("invalid checkpoint dir string: %s", dir)
	}

	return result, nil
}

// Get size of segment.
func getSegmentSize(dir string, index int) (int64, error) {
	i := int64(-1)
	fi, err := os.Stat(SegmentName(dir, index))
	if err == nil {
		i = fi.Size()
	}
	return i, err
}

func isClosed(c chan struct{}) bool {
	select {
	case <-c:
		return true
	default:
		return false
	}
}<|MERGE_RESOLUTION|>--- conflicted
+++ resolved
@@ -656,8 +656,6 @@
 				w.writer.AppendFloatHistograms(floatHistogramsToSend)
 				floatHistogramsToSend = floatHistogramsToSend[:0]
 			}
-<<<<<<< HEAD
-=======
 
 		case record.Metadata:
 			if !w.sendMetadata || !tail {
@@ -669,8 +667,6 @@
 				return err
 			}
 			w.writer.StoreMetadata(meta)
-		case record.Tombstones:
->>>>>>> 71c90c71
 
 		case record.Unknown:
 			// Could be corruption, or reading from a WAL from a newer Prometheus.
