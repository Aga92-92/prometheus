// Copyright 2017 The Prometheus Authors
// Licensed under the Apache License, Version 2.0 (the "License");
// you may not use this file except in compliance with the License.
// You may obtain a copy of the License at
//
// http://www.apache.org/licenses/LICENSE-2.0
//
// Unless required by applicable law or agreed to in writing, software
// distributed under the License is distributed on an "AS IS" BASIS,
// WITHOUT WARRANTIES OR CONDITIONS OF ANY KIND, either express or implied.
// See the License for the specific language governing permissions and
// limitations under the License.

package index

import (
	"container/heap"
	"context"
	"encoding/binary"
	"fmt"
	"math/rand"
	"sort"
	"strconv"
	"testing"

	"github.com/pkg/errors"
	"github.com/stretchr/testify/require"

	"github.com/prometheus/prometheus/model/labels"
	"github.com/prometheus/prometheus/storage"
)

func TestMemPostings_addFor(t *testing.T) {
	p := NewMemPostings()
	p.m[allPostingsKey.Name] = map[string][]storage.SeriesRef{}
	p.m[allPostingsKey.Name][allPostingsKey.Value] = []storage.SeriesRef{1, 2, 3, 4, 6, 7, 8}

	p.addFor(5, allPostingsKey)

	require.Equal(t, []storage.SeriesRef{1, 2, 3, 4, 5, 6, 7, 8}, p.m[allPostingsKey.Name][allPostingsKey.Value])
}

func TestMemPostings_ensureOrder(t *testing.T) {
	p := NewUnorderedMemPostings()
	p.m["a"] = map[string][]storage.SeriesRef{}

	for i := 0; i < 100; i++ {
		l := make([]storage.SeriesRef, 100)
		for j := range l {
			l[j] = storage.SeriesRef(rand.Uint64())
		}
		v := fmt.Sprintf("%d", i)

		p.m["a"][v] = l
	}

	p.EnsureOrder()

	for _, e := range p.m {
		for _, l := range e {
			ok := sort.SliceIsSorted(l, func(i, j int) bool {
				return l[i] < l[j]
			})
			if !ok {
				t.Fatalf("postings list %v is not sorted", l)
			}
		}
	}
}

func BenchmarkMemPostings_ensureOrder(b *testing.B) {
	tests := map[string]struct {
		numLabels         int
		numValuesPerLabel int
		numRefsPerValue   int
	}{
		"many values per label": {
			numLabels:         100,
			numValuesPerLabel: 10000,
			numRefsPerValue:   100,
		},
		"few values per label": {
			numLabels:         1000000,
			numValuesPerLabel: 1,
			numRefsPerValue:   100,
		},
		"few refs per label value": {
			numLabels:         1000,
			numValuesPerLabel: 1000,
			numRefsPerValue:   10,
		},
	}

	for testName, testData := range tests {
		b.Run(testName, func(b *testing.B) {
			p := NewUnorderedMemPostings()

			// Generate postings.
			for l := 0; l < testData.numLabels; l++ {
				labelName := strconv.Itoa(l)
				p.m[labelName] = map[string][]storage.SeriesRef{}

				for v := 0; v < testData.numValuesPerLabel; v++ {
					refs := make([]storage.SeriesRef, testData.numRefsPerValue)
					for j := range refs {
						refs[j] = storage.SeriesRef(rand.Uint64())
					}

					labelValue := strconv.Itoa(v)
					p.m[labelName][labelValue] = refs
				}
			}

			b.ResetTimer()

			for n := 0; n < b.N; n++ {
				p.EnsureOrder()
				p.ordered = false
			}
		})
	}
}

func TestIntersect(t *testing.T) {
	a := newListPostings(1, 2, 3)
	b := newListPostings(2, 3, 4)

	cases := []struct {
		in []Postings

		res Postings
	}{
		{
			in:  []Postings{},
			res: EmptyPostings(),
		},
		{
			in:  []Postings{a, b, EmptyPostings()},
			res: EmptyPostings(),
		},
		{
			in:  []Postings{b, a, EmptyPostings()},
			res: EmptyPostings(),
		},
		{
			in:  []Postings{EmptyPostings(), b, a},
			res: EmptyPostings(),
		},
		{
			in:  []Postings{EmptyPostings(), a, b},
			res: EmptyPostings(),
		},
		{
			in:  []Postings{a, EmptyPostings(), b},
			res: EmptyPostings(),
		},
		{
			in:  []Postings{b, EmptyPostings(), a},
			res: EmptyPostings(),
		},
		{
			in:  []Postings{b, EmptyPostings(), a, a, b, a, a, a},
			res: EmptyPostings(),
		},
		{
			in: []Postings{
				newListPostings(1, 2, 3, 4, 5),
				newListPostings(6, 7, 8, 9, 10),
			},
			res: newListPostings(),
		},
		{
			in: []Postings{
				newListPostings(1, 2, 3, 4, 5),
				newListPostings(4, 5, 6, 7, 8),
			},
			res: newListPostings(4, 5),
		},
		{
			in: []Postings{
				newListPostings(1, 2, 3, 4, 9, 10),
				newListPostings(1, 4, 5, 6, 7, 8, 10, 11),
			},
			res: newListPostings(1, 4, 10),
		},
		{
			in: []Postings{
				newListPostings(1),
				newListPostings(0, 1),
			},
			res: newListPostings(1),
		},
		{
			in: []Postings{
				newListPostings(1),
			},
			res: newListPostings(1),
		},
		{
			in: []Postings{
				newListPostings(1),
				newListPostings(),
			},
			res: newListPostings(),
		},
		{
			in: []Postings{
				newListPostings(),
				newListPostings(),
			},
			res: newListPostings(),
		},
	}

	for _, c := range cases {
		t.Run("", func(t *testing.T) {
			if c.res == nil {
				t.Fatal("intersect result expectancy cannot be nil")
			}

			expected, err := ExpandPostings(c.res)
			require.NoError(t, err)

			i := Intersect(c.in...)

			if c.res == EmptyPostings() {
				require.Equal(t, EmptyPostings(), i)
				return
			}

			if i == EmptyPostings() {
				t.Fatal("intersect unexpected result: EmptyPostings sentinel")
			}

			res, err := ExpandPostings(i)
			require.NoError(t, err)
			require.Equal(t, expected, res)
		})
	}
}

func TestMultiIntersect(t *testing.T) {
	cases := []struct {
		p   [][]storage.SeriesRef
		res []storage.SeriesRef
	}{
		{
			p: [][]storage.SeriesRef{
				{1, 2, 3, 4, 5, 6, 1000, 1001},
				{2, 4, 5, 6, 7, 8, 999, 1001},
				{1, 2, 5, 6, 7, 8, 1001, 1200},
			},
			res: []storage.SeriesRef{2, 5, 6, 1001},
		},
		// One of the reproducible cases for:
		// https://github.com/prometheus/prometheus/issues/2616
		// The initialisation of intersectPostings was moving the iterator forward
		// prematurely making us miss some postings.
		{
			p: [][]storage.SeriesRef{
				{1, 2},
				{1, 2},
				{1, 2},
				{2},
			},
			res: []storage.SeriesRef{2},
		},
	}

	for _, c := range cases {
		ps := make([]Postings, 0, len(c.p))
		for _, postings := range c.p {
			ps = append(ps, newListPostings(postings...))
		}

		res, err := ExpandPostings(Intersect(ps...))

		require.NoError(t, err)
		require.Equal(t, c.res, res)
	}
}

func BenchmarkIntersect(t *testing.B) {
	t.Run("LongPostings1", func(bench *testing.B) {
		var a, b, c, d []storage.SeriesRef

		for i := 0; i < 10000000; i += 2 {
			a = append(a, storage.SeriesRef(i))
		}
		for i := 5000000; i < 5000100; i += 4 {
			b = append(b, storage.SeriesRef(i))
		}
		for i := 5090000; i < 5090600; i += 4 {
			b = append(b, storage.SeriesRef(i))
		}
		for i := 4990000; i < 5100000; i++ {
			c = append(c, storage.SeriesRef(i))
		}
		for i := 4000000; i < 6000000; i++ {
			d = append(d, storage.SeriesRef(i))
		}

		i1 := newListPostings(a...)
		i2 := newListPostings(b...)
		i3 := newListPostings(c...)
		i4 := newListPostings(d...)

		bench.ResetTimer()
		bench.ReportAllocs()
		for i := 0; i < bench.N; i++ {
			if _, err := ExpandPostings(Intersect(i1, i2, i3, i4)); err != nil {
				bench.Fatal(err)
			}
		}
	})

	t.Run("LongPostings2", func(bench *testing.B) {
		var a, b, c, d []storage.SeriesRef

		for i := 0; i < 12500000; i++ {
			a = append(a, storage.SeriesRef(i))
		}
		for i := 7500000; i < 12500000; i++ {
			b = append(b, storage.SeriesRef(i))
		}
		for i := 9000000; i < 20000000; i++ {
			c = append(c, storage.SeriesRef(i))
		}
		for i := 10000000; i < 12000000; i++ {
			d = append(d, storage.SeriesRef(i))
		}

		i1 := newListPostings(a...)
		i2 := newListPostings(b...)
		i3 := newListPostings(c...)
		i4 := newListPostings(d...)

		bench.ResetTimer()
		bench.ReportAllocs()
		for i := 0; i < bench.N; i++ {
			if _, err := ExpandPostings(Intersect(i1, i2, i3, i4)); err != nil {
				bench.Fatal(err)
			}
		}
	})

	// Many matchers(k >> n).
	t.Run("ManyPostings", func(bench *testing.B) {
		var its []Postings

		// 100000 matchers(k=100000).
		for i := 0; i < 100000; i++ {
			var temp []storage.SeriesRef
			for j := storage.SeriesRef(1); j < 100; j++ {
				temp = append(temp, j)
			}
			its = append(its, newListPostings(temp...))
		}

		bench.ResetTimer()
		bench.ReportAllocs()
		for i := 0; i < bench.N; i++ {
			if _, err := ExpandPostings(Intersect(its...)); err != nil {
				bench.Fatal(err)
			}
		}
	})
}

func TestMultiMerge(t *testing.T) {
	i1 := newListPostings(1, 2, 3, 4, 5, 6, 1000, 1001)
	i2 := newListPostings(2, 4, 5, 6, 7, 8, 999, 1001)
	i3 := newListPostings(1, 2, 5, 6, 7, 8, 1001, 1200)

	res, err := ExpandPostings(Merge(i1, i2, i3))
	require.NoError(t, err)
	require.Equal(t, []storage.SeriesRef{1, 2, 3, 4, 5, 6, 7, 8, 999, 1000, 1001, 1200}, res)
}

func TestMergedPostings(t *testing.T) {
	cases := []struct {
		in []Postings

		res Postings
	}{
		{
			in:  []Postings{},
			res: EmptyPostings(),
		},
		{
			in: []Postings{
				newListPostings(),
				newListPostings(),
			},
			res: EmptyPostings(),
		},
		{
			in: []Postings{
				newListPostings(),
			},
			res: newListPostings(),
		},
		{
			in: []Postings{
				EmptyPostings(),
				EmptyPostings(),
				EmptyPostings(),
				EmptyPostings(),
			},
			res: EmptyPostings(),
		},
		{
			in: []Postings{
				newListPostings(1, 2, 3, 4, 5),
				newListPostings(6, 7, 8, 9, 10),
			},
			res: newListPostings(1, 2, 3, 4, 5, 6, 7, 8, 9, 10),
		},
		{
			in: []Postings{
				newListPostings(1, 2, 3, 4, 5),
				newListPostings(4, 5, 6, 7, 8),
			},
			res: newListPostings(1, 2, 3, 4, 5, 6, 7, 8),
		},
		{
			in: []Postings{
				newListPostings(1, 2, 3, 4, 9, 10),
				newListPostings(1, 4, 5, 6, 7, 8, 10, 11),
			},
			res: newListPostings(1, 2, 3, 4, 5, 6, 7, 8, 9, 10, 11),
		},
		{
			in: []Postings{
				newListPostings(1, 2, 3, 4, 9, 10),
				EmptyPostings(),
				newListPostings(1, 4, 5, 6, 7, 8, 10, 11),
			},
			res: newListPostings(1, 2, 3, 4, 5, 6, 7, 8, 9, 10, 11),
		},
		{
			in: []Postings{
				newListPostings(1, 2),
				newListPostings(),
			},
			res: newListPostings(1, 2),
		},
		{
			in: []Postings{
				newListPostings(1, 2),
				EmptyPostings(),
			},
			res: newListPostings(1, 2),
		},
	}

	for _, c := range cases {
		t.Run("", func(t *testing.T) {
			if c.res == nil {
				t.Fatal("merge result expectancy cannot be nil")
			}

			expected, err := ExpandPostings(c.res)
			require.NoError(t, err)

			m := Merge(c.in...)

			if c.res == EmptyPostings() {
				require.Equal(t, EmptyPostings(), m)
				return
			}

			if m == EmptyPostings() {
				t.Fatal("merge unexpected result: EmptyPostings sentinel")
			}

			res, err := ExpandPostings(m)
			require.NoError(t, err)
			require.Equal(t, expected, res)
		})
	}
}

func TestMergedPostingsSeek(t *testing.T) {
	cases := []struct {
		a, b []storage.SeriesRef

		seek    storage.SeriesRef
		success bool
		res     []storage.SeriesRef
	}{
		{
			a: []storage.SeriesRef{2, 3, 4, 5},
			b: []storage.SeriesRef{6, 7, 8, 9, 10},

			seek:    1,
			success: true,
			res:     []storage.SeriesRef{2, 3, 4, 5, 6, 7, 8, 9, 10},
		},
		{
			a: []storage.SeriesRef{1, 2, 3, 4, 5},
			b: []storage.SeriesRef{6, 7, 8, 9, 10},

			seek:    2,
			success: true,
			res:     []storage.SeriesRef{2, 3, 4, 5, 6, 7, 8, 9, 10},
		},
		{
			a: []storage.SeriesRef{1, 2, 3, 4, 5},
			b: []storage.SeriesRef{4, 5, 6, 7, 8},

			seek:    9,
			success: false,
			res:     nil,
		},
		{
			a: []storage.SeriesRef{1, 2, 3, 4, 9, 10},
			b: []storage.SeriesRef{1, 4, 5, 6, 7, 8, 10, 11},

			seek:    10,
			success: true,
			res:     []storage.SeriesRef{10, 11},
		},
	}

	for _, c := range cases {
		a := newListPostings(c.a...)
		b := newListPostings(c.b...)

		p := Merge(a, b)

		require.Equal(t, c.success, p.Seek(c.seek))

		// After Seek(), At() should be called.
		if c.success {
			start := p.At()
			lst, err := ExpandPostings(p)
			require.NoError(t, err)

			lst = append([]storage.SeriesRef{start}, lst...)
			require.Equal(t, c.res, lst)
		}
	}
}

func TestRemovedPostings(t *testing.T) {
	cases := []struct {
		a, b []storage.SeriesRef
		res  []storage.SeriesRef
	}{
		{
			a:   nil,
			b:   nil,
			res: []storage.SeriesRef(nil),
		},
		{
			a:   []storage.SeriesRef{1, 2, 3, 4},
			b:   nil,
			res: []storage.SeriesRef{1, 2, 3, 4},
		},
		{
			a:   nil,
			b:   []storage.SeriesRef{1, 2, 3, 4},
			res: []storage.SeriesRef(nil),
		},
		{
			a:   []storage.SeriesRef{1, 2, 3, 4, 5},
			b:   []storage.SeriesRef{6, 7, 8, 9, 10},
			res: []storage.SeriesRef{1, 2, 3, 4, 5},
		},
		{
			a:   []storage.SeriesRef{1, 2, 3, 4, 5},
			b:   []storage.SeriesRef{4, 5, 6, 7, 8},
			res: []storage.SeriesRef{1, 2, 3},
		},
		{
			a:   []storage.SeriesRef{1, 2, 3, 4, 9, 10},
			b:   []storage.SeriesRef{1, 4, 5, 6, 7, 8, 10, 11},
			res: []storage.SeriesRef{2, 3, 9},
		},
		{
			a:   []storage.SeriesRef{1, 2, 3, 4, 9, 10},
			b:   []storage.SeriesRef{1, 2, 3, 4, 5, 6, 7, 8, 9, 10, 11},
			res: []storage.SeriesRef(nil),
		},
	}

	for _, c := range cases {
		a := newListPostings(c.a...)
		b := newListPostings(c.b...)

		res, err := ExpandPostings(newRemovedPostings(a, b))
		require.NoError(t, err)
		require.Equal(t, c.res, res)
	}
}

func TestRemovedNextStackoverflow(t *testing.T) {
	var full []storage.SeriesRef
	var remove []storage.SeriesRef

	var i storage.SeriesRef
	for i = 0; i < 1e7; i++ {
		full = append(full, i)
		remove = append(remove, i)
	}

	flp := newListPostings(full...)
	rlp := newListPostings(remove...)
	rp := newRemovedPostings(flp, rlp)
	gotElem := false
	for rp.Next() {
		gotElem = true
	}

	require.NoError(t, rp.Err())
	require.False(t, gotElem)
}

func TestRemovedPostingsSeek(t *testing.T) {
	cases := []struct {
		a, b []storage.SeriesRef

		seek    storage.SeriesRef
		success bool
		res     []storage.SeriesRef
	}{
		{
			a: []storage.SeriesRef{2, 3, 4, 5},
			b: []storage.SeriesRef{6, 7, 8, 9, 10},

			seek:    1,
			success: true,
			res:     []storage.SeriesRef{2, 3, 4, 5},
		},
		{
			a: []storage.SeriesRef{1, 2, 3, 4, 5},
			b: []storage.SeriesRef{6, 7, 8, 9, 10},

			seek:    2,
			success: true,
			res:     []storage.SeriesRef{2, 3, 4, 5},
		},
		{
			a: []storage.SeriesRef{1, 2, 3, 4, 5},
			b: []storage.SeriesRef{4, 5, 6, 7, 8},

			seek:    9,
			success: false,
			res:     nil,
		},
		{
			a: []storage.SeriesRef{1, 2, 3, 4, 9, 10},
			b: []storage.SeriesRef{1, 4, 5, 6, 7, 8, 10, 11},

			seek:    10,
			success: false,
			res:     nil,
		},
		{
			a: []storage.SeriesRef{1, 2, 3, 4, 9, 10},
			b: []storage.SeriesRef{1, 4, 5, 6, 7, 8, 11},

			seek:    4,
			success: true,
			res:     []storage.SeriesRef{9, 10},
		},
		{
			a: []storage.SeriesRef{1, 2, 3, 4, 9, 10},
			b: []storage.SeriesRef{1, 4, 5, 6, 7, 8, 11},

			seek:    5,
			success: true,
			res:     []storage.SeriesRef{9, 10},
		},
		{
			a: []storage.SeriesRef{1, 2, 3, 4, 9, 10},
			b: []storage.SeriesRef{1, 4, 5, 6, 7, 8, 11},

			seek:    10,
			success: true,
			res:     []storage.SeriesRef{10},
		},
	}

	for _, c := range cases {
		a := newListPostings(c.a...)
		b := newListPostings(c.b...)

		p := newRemovedPostings(a, b)

		require.Equal(t, c.success, p.Seek(c.seek))

		// After Seek(), At() should be called.
		if c.success {
			start := p.At()
			lst, err := ExpandPostings(p)
			require.NoError(t, err)

			lst = append([]storage.SeriesRef{start}, lst...)
			require.Equal(t, c.res, lst)
		}
	}
}

func TestBigEndian(t *testing.T) {
	num := 1000
	// mock a list as postings
	ls := make([]uint32, num)
	ls[0] = 2
	for i := 1; i < num; i++ {
		ls[i] = ls[i-1] + uint32(rand.Int31n(25)) + 2
	}

	beLst := make([]byte, num*4)
	for i := 0; i < num; i++ {
		b := beLst[i*4 : i*4+4]
		binary.BigEndian.PutUint32(b, ls[i])
	}

	t.Run("Iteration", func(t *testing.T) {
		bep := newBigEndianPostings(beLst)
		for i := 0; i < num; i++ {
			require.True(t, bep.Next())
			require.Equal(t, storage.SeriesRef(ls[i]), bep.At())
		}

		require.False(t, bep.Next())
		require.NoError(t, bep.Err())
	})

	t.Run("Seek", func(t *testing.T) {
		table := []struct {
			seek  uint32
			val   uint32
			found bool
		}{
			{
				ls[0] - 1, ls[0], true,
			},
			{
				ls[4], ls[4], true,
			},
			{
				ls[500] - 1, ls[500], true,
			},
			{
				ls[600] + 1, ls[601], true,
			},
			{
				ls[600] + 1, ls[601], true,
			},
			{
				ls[600] + 1, ls[601], true,
			},
			{
				ls[0], ls[601], true,
			},
			{
				ls[600], ls[601], true,
			},
			{
				ls[999], ls[999], true,
			},
			{
				ls[999] + 10, ls[999], false,
			},
		}

		bep := newBigEndianPostings(beLst)

		for _, v := range table {
			require.Equal(t, v.found, bep.Seek(storage.SeriesRef(v.seek)))
			require.Equal(t, storage.SeriesRef(v.val), bep.At())
			require.NoError(t, bep.Err())
		}
	})
}

func TestIntersectWithMerge(t *testing.T) {
	// One of the reproducible cases for:
	// https://github.com/prometheus/prometheus/issues/2616
	a := newListPostings(21, 22, 23, 24, 25, 30)

	b := Merge(
		newListPostings(10, 20, 30),
		newListPostings(15, 26, 30),
	)

	p := Intersect(a, b)
	res, err := ExpandPostings(p)

	require.NoError(t, err)
	require.Equal(t, []storage.SeriesRef{30}, res)
}

func TestWithoutPostings(t *testing.T) {
	cases := []struct {
		base Postings
		drop Postings

		res Postings
	}{
		{
			base: EmptyPostings(),
			drop: EmptyPostings(),

			res: EmptyPostings(),
		},
		{
			base: EmptyPostings(),
			drop: newListPostings(1, 2),

			res: EmptyPostings(),
		},
		{
			base: newListPostings(1, 2),
			drop: EmptyPostings(),

			res: newListPostings(1, 2),
		},
		{
			base: newListPostings(),
			drop: newListPostings(),

			res: newListPostings(),
		},
		{
			base: newListPostings(1, 2, 3),
			drop: newListPostings(),

			res: newListPostings(1, 2, 3),
		},
		{
			base: newListPostings(1, 2, 3),
			drop: newListPostings(4, 5, 6),

			res: newListPostings(1, 2, 3),
		},
		{
			base: newListPostings(1, 2, 3),
			drop: newListPostings(3, 4, 5),

			res: newListPostings(1, 2),
		},
	}

	for _, c := range cases {
		t.Run("", func(t *testing.T) {
			if c.res == nil {
				t.Fatal("without result expectancy cannot be nil")
			}

			expected, err := ExpandPostings(c.res)
			require.NoError(t, err)

			w := Without(c.base, c.drop)

			if c.res == EmptyPostings() {
				require.Equal(t, EmptyPostings(), w)
				return
			}

			if w == EmptyPostings() {
				t.Fatal("without unexpected result: EmptyPostings sentinel")
			}

			res, err := ExpandPostings(w)
			require.NoError(t, err)
			require.Equal(t, expected, res)
		})
	}
}

func BenchmarkPostings_Stats(b *testing.B) {
	p := NewMemPostings()

	var seriesID storage.SeriesRef

	createPostingsLabelValues := func(name, valuePrefix string, count int) {
		for n := 1; n < count; n++ {
			value := fmt.Sprintf("%s-%d", valuePrefix, n)
			p.Add(seriesID, labels.FromStrings(name, value))
			seriesID++
		}
	}
	createPostingsLabelValues("__name__", "metrics_name_can_be_very_big_and_bad", 1e3)
	for i := 0; i < 20; i++ {
		createPostingsLabelValues(fmt.Sprintf("host-%d", i), "metrics_name_can_be_very_big_and_bad", 1e3)
		createPostingsLabelValues(fmt.Sprintf("instance-%d", i), "10.0.IP.", 1e3)
		createPostingsLabelValues(fmt.Sprintf("job-%d", i), "Small_Job_name", 1e3)
		createPostingsLabelValues(fmt.Sprintf("err-%d", i), "avg_namespace-", 1e3)
		createPostingsLabelValues(fmt.Sprintf("team-%d", i), "team-", 1e3)
		createPostingsLabelValues(fmt.Sprintf("container_name-%d", i), "pod-", 1e3)
		createPostingsLabelValues(fmt.Sprintf("cluster-%d", i), "newcluster-", 1e3)
		createPostingsLabelValues(fmt.Sprintf("uid-%d", i), "123412312312312311-", 1e3)
		createPostingsLabelValues(fmt.Sprintf("area-%d", i), "new_area_of_work-", 1e3)
		createPostingsLabelValues(fmt.Sprintf("request_id-%d", i), "owner_name_work-", 1e3)
	}
	b.ResetTimer()
	for n := 0; n < b.N; n++ {
		p.Stats("__name__")
	}
}

func TestMemPostings_Delete(t *testing.T) {
	p := NewMemPostings()
	p.Add(1, labels.FromStrings("lbl1", "a"))
	p.Add(2, labels.FromStrings("lbl1", "b"))
	p.Add(3, labels.FromStrings("lbl2", "a"))

	before := p.Get(allPostingsKey.Name, allPostingsKey.Value)
	p.Delete(map[storage.SeriesRef]struct{}{
		2: {},
	})
	after := p.Get(allPostingsKey.Name, allPostingsKey.Value)

	// Make sure postings gotten before the delete have the old data when
	// iterated over.
	expanded, err := ExpandPostings(before)
	require.NoError(t, err)
	require.Equal(t, []storage.SeriesRef{1, 2, 3}, expanded)

	// Make sure postings gotten after the delete have the new data when
	// iterated over.
	expanded, err = ExpandPostings(after)
	require.NoError(t, err)
	require.Equal(t, []storage.SeriesRef{1, 3}, expanded)

	deleted := p.Get("lbl1", "b")
	expanded, err = ExpandPostings(deleted)
	require.NoError(t, err)
	require.Equal(t, 0, len(expanded), "expected empty postings, got %v", expanded)
}

<<<<<<< HEAD
func TestPostingsCloner(t *testing.T) {
	for _, tc := range []struct {
		name  string
		check func(testing.TB, *PostingsCloner)
	}{
		{
			name: "seek beyond highest value of postings, then other clone seeks higher",
			check: func(t testing.TB, pc *PostingsCloner) {
				p1 := pc.Clone()
				require.False(t, p1.Seek(9))
				require.Equal(t, storage.SeriesRef(0), p1.At())

				p2 := pc.Clone()
				require.False(t, p2.Seek(10))
				require.Equal(t, storage.SeriesRef(0), p2.At())
			},
		},
		{
			name: "seek beyond highest value of postings, then other clone seeks lower",
			check: func(t testing.TB, pc *PostingsCloner) {
				p1 := pc.Clone()
				require.False(t, p1.Seek(9))
				require.Equal(t, storage.SeriesRef(0), p1.At())

				p2 := pc.Clone()
				require.True(t, p2.Seek(2))
				require.Equal(t, storage.SeriesRef(2), p2.At())
			},
		},
		{
			name: "seek to posting with value 3 or higher",
			check: func(t testing.TB, pc *PostingsCloner) {
				p := pc.Clone()
				require.True(t, p.Seek(3))
				require.Equal(t, storage.SeriesRef(4), p.At())
				require.True(t, p.Seek(4))
				require.Equal(t, storage.SeriesRef(4), p.At())
			},
		},
		{
			name: "seek alternatively on different postings",
			check: func(t testing.TB, pc *PostingsCloner) {
				p1 := pc.Clone()
				require.True(t, p1.Seek(1))
				require.Equal(t, storage.SeriesRef(1), p1.At())

				p2 := pc.Clone()
				require.True(t, p2.Seek(2))
				require.Equal(t, storage.SeriesRef(2), p2.At())

				p3 := pc.Clone()
				require.True(t, p3.Seek(4))
				require.Equal(t, storage.SeriesRef(4), p3.At())

				p4 := pc.Clone()
				require.True(t, p4.Seek(5))
				require.Equal(t, storage.SeriesRef(8), p4.At())

				require.True(t, p1.Seek(3))
				require.Equal(t, storage.SeriesRef(4), p1.At())
				require.True(t, p1.Seek(4))
				require.Equal(t, storage.SeriesRef(4), p1.At())
			},
		},
		{
			name: "iterate through the postings",
			check: func(t testing.TB, pc *PostingsCloner) {
				p1 := pc.Clone()
				p2 := pc.Clone()

				// both one step
				require.True(t, p1.Next())
				require.Equal(t, storage.SeriesRef(1), p1.At())
				require.True(t, p2.Next())
				require.Equal(t, storage.SeriesRef(1), p2.At())

				require.True(t, p1.Next())
				require.Equal(t, storage.SeriesRef(2), p1.At())
				require.True(t, p1.Next())
				require.Equal(t, storage.SeriesRef(4), p1.At())
				require.True(t, p1.Next())
				require.Equal(t, storage.SeriesRef(8), p1.At())
				require.False(t, p1.Next())

				require.True(t, p2.Next())
				require.Equal(t, storage.SeriesRef(2), p2.At())
				require.True(t, p2.Next())
				require.Equal(t, storage.SeriesRef(4), p2.At())
			},
		},
		{
			name: "at before call of next shouldn't panic",
			check: func(t testing.TB, pc *PostingsCloner) {
				p := pc.Clone()
				require.Equal(t, storage.SeriesRef(0), p.At())
			},
		},
		{
			name: "ensure a failed seek doesn't allow more next calls",
			check: func(t testing.TB, pc *PostingsCloner) {
				p := pc.Clone()
				require.False(t, p.Seek(9))
				require.Equal(t, storage.SeriesRef(0), p.At())
				require.False(t, p.Next())
				require.Equal(t, storage.SeriesRef(0), p.At())
			},
		},
	} {
		t.Run(tc.name, func(t *testing.T) {
			pc := NewPostingsCloner(newListPostings(1, 2, 4, 8))
			tc.check(t, pc)
		})
	}

	t.Run("cloning an err postings", func(t *testing.T) {
		expectedErr := fmt.Errorf("foobar")
		pc := NewPostingsCloner(ErrPostings(expectedErr))
		p := pc.Clone()
		require.False(t, p.Next())
		require.Equal(t, expectedErr, p.Err())
=======
func TestFindIntersectingPostings(t *testing.T) {
	t.Run("multiple intersections", func(t *testing.T) {
		p := NewListPostings([]storage.SeriesRef{10, 15, 20, 25, 30, 35, 40, 45, 50})
		candidates := []Postings{
			0: NewListPostings([]storage.SeriesRef{7, 13, 14, 27}), // Does not intersect.
			1: NewListPostings([]storage.SeriesRef{10, 20}),        // Does intersect.
			2: NewListPostings([]storage.SeriesRef{29, 30, 31}),    // Does intersect.
			3: NewListPostings([]storage.SeriesRef{29, 30, 31}),    // Does intersect (same again).
			4: NewListPostings([]storage.SeriesRef{60}),            // Does not intersect.
			5: NewListPostings([]storage.SeriesRef{45}),            // Does intersect.
			6: EmptyPostings(),                                     // Does not intersect.
		}

		indexes, err := FindIntersectingPostings(p, candidates)
		require.NoError(t, err)
		sort.Ints(indexes)
		require.Equal(t, []int{1, 2, 3, 5}, indexes)
	})

	t.Run("no intersections", func(t *testing.T) {
		p := NewListPostings([]storage.SeriesRef{10, 15, 20, 25, 30, 35, 40, 45, 50})
		candidates := []Postings{
			0: NewListPostings([]storage.SeriesRef{7, 13, 14, 27}), // Does not intersect.
			1: NewListPostings([]storage.SeriesRef{60}),            // Does not intersect.
			2: EmptyPostings(),                                     // Does not intersect.
		}

		indexes, err := FindIntersectingPostings(p, candidates)
		require.NoError(t, err)
		require.Empty(t, indexes)
	})

	t.Run("p is ErrPostings", func(t *testing.T) {
		p := ErrPostings(context.Canceled)
		candidates := []Postings{NewListPostings([]storage.SeriesRef{1})}
		_, err := FindIntersectingPostings(p, candidates)
		require.Error(t, err)
	})

	t.Run("one of the candidates is ErrPostings", func(t *testing.T) {
		p := NewListPostings([]storage.SeriesRef{1})
		candidates := []Postings{
			NewListPostings([]storage.SeriesRef{1}),
			ErrPostings(context.Canceled),
		}
		_, err := FindIntersectingPostings(p, candidates)
		require.Error(t, err)
	})

	t.Run("one of the candidates fails on nth call", func(t *testing.T) {
		p := NewListPostings([]storage.SeriesRef{10, 20, 30, 40, 50, 60, 70})
		candidates := []Postings{
			NewListPostings([]storage.SeriesRef{7, 13, 14, 27}),
			&postingsFailingAfterNthCall{2, NewListPostings([]storage.SeriesRef{29, 30, 31, 40})},
		}
		_, err := FindIntersectingPostings(p, candidates)
		require.Error(t, err)
	})

	t.Run("p fails on the nth call", func(t *testing.T) {
		p := &postingsFailingAfterNthCall{2, NewListPostings([]storage.SeriesRef{10, 20, 30, 40, 50, 60, 70})}
		candidates := []Postings{
			NewListPostings([]storage.SeriesRef{7, 13, 14, 27}),
			NewListPostings([]storage.SeriesRef{29, 30, 31, 40}),
		}
		_, err := FindIntersectingPostings(p, candidates)
		require.Error(t, err)
	})
}

type postingsFailingAfterNthCall struct {
	ttl int
	Postings
}

func (p *postingsFailingAfterNthCall) Seek(v storage.SeriesRef) bool {
	p.ttl--
	if p.ttl <= 0 {
		return false
	}
	return p.Postings.Seek(v)
}

func (p *postingsFailingAfterNthCall) Next() bool {
	p.ttl--
	if p.ttl <= 0 {
		return false
	}
	return p.Postings.Next()
}

func (p *postingsFailingAfterNthCall) Err() error {
	if p.ttl <= 0 {
		return errors.New("ttl exceeded")
	}
	return p.Postings.Err()
}

func TestPostingsWithIndexHeap(t *testing.T) {
	t.Run("iterate", func(t *testing.T) {
		h := postingsWithIndexHeap{
			{index: 0, p: NewListPostings([]storage.SeriesRef{10, 20, 30})},
			{index: 1, p: NewListPostings([]storage.SeriesRef{1, 5})},
			{index: 2, p: NewListPostings([]storage.SeriesRef{25, 50})},
		}
		for _, node := range h {
			node.p.Next()
		}
		h.Init()

		for _, expected := range []storage.SeriesRef{1, 5, 10, 20, 25, 30, 50} {
			require.Equal(t, expected, h.At())
			require.NoError(t, h.Next())
		}
		require.Empty(t, h)
	})

	t.Run("pop", func(t *testing.T) {
		h := postingsWithIndexHeap{
			{index: 0, p: NewListPostings([]storage.SeriesRef{10, 20, 30})},
			{index: 1, p: NewListPostings([]storage.SeriesRef{1, 5})},
			{index: 2, p: NewListPostings([]storage.SeriesRef{25, 50})},
		}
		for _, node := range h {
			node.p.Next()
		}
		h.Init()

		for _, expected := range []storage.SeriesRef{1, 5, 10, 20} {
			require.Equal(t, expected, h.At())
			require.NoError(t, h.Next())
		}
		require.Equal(t, storage.SeriesRef(25), h.At())
		node := heap.Pop(&h).(postingsWithIndex)
		require.Equal(t, 2, node.index)
		require.Equal(t, storage.SeriesRef(25), node.p.At())
>>>>>>> a961062c
	})
}<|MERGE_RESOLUTION|>--- conflicted
+++ resolved
@@ -933,7 +933,6 @@
 	require.Equal(t, 0, len(expanded), "expected empty postings, got %v", expanded)
 }
 
-<<<<<<< HEAD
 func TestPostingsCloner(t *testing.T) {
 	for _, tc := range []struct {
 		name  string
@@ -1054,7 +1053,9 @@
 		p := pc.Clone()
 		require.False(t, p.Next())
 		require.Equal(t, expectedErr, p.Err())
-=======
+	})
+}
+
 func TestFindIntersectingPostings(t *testing.T) {
 	t.Run("multiple intersections", func(t *testing.T) {
 		p := NewListPostings([]storage.SeriesRef{10, 15, 20, 25, 30, 35, 40, 45, 50})
@@ -1191,6 +1192,5 @@
 		node := heap.Pop(&h).(postingsWithIndex)
 		require.Equal(t, 2, node.index)
 		require.Equal(t, storage.SeriesRef(25), node.p.At())
->>>>>>> a961062c
 	})
 }