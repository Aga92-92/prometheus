--- conflicted
+++ resolved
@@ -30,11 +30,7 @@
 
 func (u unknownRule) Name() string          { return "" }
 func (u unknownRule) Labels() labels.Labels { return labels.EmptyLabels() }
-<<<<<<< HEAD
-func (u unknownRule) Eval(ctx context.Context, evalDelay time.Duration, time time.Time, queryFunc QueryFunc, url *url.URL, i int) (promql.Vector, error) {
-=======
-func (u unknownRule) Eval(context.Context, time.Time, QueryFunc, *url.URL, int) (promql.Vector, error) {
->>>>>>> d4bf4776
+func (u unknownRule) Eval(context.Context, time.Duration, time.Time, QueryFunc, *url.URL, int) (promql.Vector, error) {
 	return nil, nil
 }
 func (u unknownRule) String() string                       { return "" }
