// Copyright 2013 The Prometheus Authors
// Licensed under the Apache License, Version 2.0 (the "License");
// you may not use this file except in compliance with the License.
// You may obtain a copy of the License at
//
// http://www.apache.org/licenses/LICENSE-2.0
//
// Unless required by applicable law or agreed to in writing, software
// distributed under the License is distributed on an "AS IS" BASIS,
// WITHOUT WARRANTIES OR CONDITIONS OF ANY KIND, either express or implied.
// See the License for the specific language governing permissions and
// limitations under the License.

package promql

import (
	"bytes"
	"container/heap"
	"context"
	"errors"
	"fmt"
	"math"
	"reflect"
	"runtime"
	"sort"
	"strconv"
	"strings"
	"sync"
	"time"

	"github.com/go-kit/log"
	"github.com/go-kit/log/level"
	"github.com/grafana/regexp"
	"github.com/prometheus/client_golang/prometheus"
	"github.com/prometheus/common/model"
	"go.opentelemetry.io/otel"
	"go.opentelemetry.io/otel/attribute"
	"go.opentelemetry.io/otel/trace"
	"golang.org/x/exp/slices"

	"github.com/prometheus/prometheus/model/histogram"
	"github.com/prometheus/prometheus/model/labels"
	"github.com/prometheus/prometheus/model/timestamp"
	"github.com/prometheus/prometheus/model/value"
	"github.com/prometheus/prometheus/promql/parser"
	"github.com/prometheus/prometheus/storage"
	"github.com/prometheus/prometheus/tsdb/chunkenc"
	"github.com/prometheus/prometheus/util/annotations"
	"github.com/prometheus/prometheus/util/stats"
	"github.com/prometheus/prometheus/util/zeropool"
)

const (
	namespace            = "prometheus"
	subsystem            = "engine"
	queryTag             = "query"
	env                  = "query execution"
	defaultLookbackDelta = 5 * time.Minute

	// The largest SampleValue that can be converted to an int64 without overflow.
	maxInt64 = 9223372036854774784
	// The smallest SampleValue that can be converted to an int64 without underflow.
	minInt64 = -9223372036854775808

	// Max initial size for the pooled points slices.
	// The getHPointSlice and getFPointSlice functions are called with an estimated size which often can be
	// over-estimated.
	maxPointsSliceSize = 5000

	// The default buffer size for points used by the matrix selector.
	matrixSelectorSliceSize = 16
)

type engineMetrics struct {
	currentQueries       prometheus.Gauge
	maxConcurrentQueries prometheus.Gauge
	queryLogEnabled      prometheus.Gauge
	queryLogFailures     prometheus.Counter
	queryQueueTime       prometheus.Observer
	queryPrepareTime     prometheus.Observer
	queryInnerEval       prometheus.Observer
	queryResultSort      prometheus.Observer
	querySamples         prometheus.Counter
}

// convertibleToInt64 returns true if v does not over-/underflow an int64.
func convertibleToInt64(v float64) bool {
	return v <= maxInt64 && v >= minInt64
}

type (
	// ErrQueryTimeout is returned if a query timed out during processing.
	ErrQueryTimeout string
	// ErrQueryCanceled is returned if a query was canceled during processing.
	ErrQueryCanceled string
	// ErrTooManySamples is returned if a query would load more than the maximum allowed samples into memory.
	ErrTooManySamples string
	// ErrStorage is returned if an error was encountered in the storage layer
	// during query handling.
	ErrStorage struct{ Err error }
)

func (e ErrQueryTimeout) Error() string {
	return fmt.Sprintf("query timed out in %s", string(e))
}

func (e ErrQueryCanceled) Error() string {
	return fmt.Sprintf("query was canceled in %s", string(e))
}

func (e ErrTooManySamples) Error() string {
	return fmt.Sprintf("query processing would load too many samples into memory in %s", string(e))
}

func (e ErrStorage) Error() string {
	return e.Err.Error()
}

// QueryLogger is an interface that can be used to log all the queries logged
// by the engine.
type QueryLogger interface {
	Log(...interface{}) error
	Close() error
}

// A Query is derived from an a raw query string and can be run against an engine
// it is associated with.
type Query interface {
	// Exec processes the query. Can only be called once.
	Exec(ctx context.Context) *Result
	// Close recovers memory used by the query result.
	Close()
	// Statement returns the parsed statement of the query.
	Statement() parser.Statement
	// Stats returns statistics about the lifetime of the query.
	Stats() *stats.Statistics
	// Cancel signals that a running query execution should be aborted.
	Cancel()
	// String returns the original query string.
	String() string
}

type PrometheusQueryOpts struct {
	// Enables recording per-step statistics if the engine has it enabled as well. Disabled by default.
	enablePerStepStats bool
	// Lookback delta duration for this query.
	lookbackDelta time.Duration
}

var _ QueryOpts = &PrometheusQueryOpts{}

func NewPrometheusQueryOpts(enablePerStepStats bool, lookbackDelta time.Duration) QueryOpts {
	return &PrometheusQueryOpts{
		enablePerStepStats: enablePerStepStats,
		lookbackDelta:      lookbackDelta,
	}
}

func (p *PrometheusQueryOpts) EnablePerStepStats() bool {
	return p.enablePerStepStats
}

func (p *PrometheusQueryOpts) LookbackDelta() time.Duration {
	return p.lookbackDelta
}

type QueryOpts interface {
	// Enables recording per-step statistics if the engine has it enabled as well. Disabled by default.
	EnablePerStepStats() bool
	// Lookback delta duration for this query.
	LookbackDelta() time.Duration
}

// query implements the Query interface.
type query struct {
	// Underlying data provider.
	queryable storage.Queryable
	// The original query string.
	q string
	// Statement of the parsed query.
	stmt parser.Statement
	// Timer stats for the query execution.
	stats *stats.QueryTimers
	// Sample stats for the query execution.
	sampleStats *stats.QuerySamples
	// Result matrix for reuse.
	matrix Matrix
	// Cancellation function for the query.
	cancel func()

	// The engine against which the query is executed.
	ng *Engine
}

type QueryOrigin struct{}

// Statement implements the Query interface.
// Calling this after Exec may result in panic,
// see https://github.com/prometheus/prometheus/issues/8949.
func (q *query) Statement() parser.Statement {
	return q.stmt
}

// String implements the Query interface.
func (q *query) String() string {
	return q.q
}

// Stats implements the Query interface.
func (q *query) Stats() *stats.Statistics {
	return &stats.Statistics{
		Timers:  q.stats,
		Samples: q.sampleStats,
	}
}

// Cancel implements the Query interface.
func (q *query) Cancel() {
	if q.cancel != nil {
		q.cancel()
	}
}

// Close implements the Query interface.
func (q *query) Close() {
	for _, s := range q.matrix {
		putFPointSlice(s.Floats)
		putHPointSlice(s.Histograms)
	}
}

// Exec implements the Query interface.
func (q *query) Exec(ctx context.Context) *Result {
	if span := trace.SpanFromContext(ctx); span != nil {
		span.SetAttributes(attribute.String(queryTag, q.stmt.String()))
	}

	// Exec query.
	res, warnings, err := q.ng.exec(ctx, q)
	return &Result{Err: err, Value: res, Warnings: warnings}
}

// contextDone returns an error if the context was canceled or timed out.
func contextDone(ctx context.Context, env string) error {
	if err := ctx.Err(); err != nil {
		return contextErr(err, env)
	}
	return nil
}

func contextErr(err error, env string) error {
	switch {
	case errors.Is(err, context.Canceled):
		return ErrQueryCanceled(env)
	case errors.Is(err, context.DeadlineExceeded):
		return ErrQueryTimeout(env)
	default:
		return err
	}
}

// QueryTracker provides access to two features:
//
// 1) Tracking of active query. If PromQL engine crashes while executing any query, such query should be present
// in the tracker on restart, hence logged. After the logging on restart, the tracker gets emptied.
//
// 2) Enforcement of the maximum number of concurrent queries.
type QueryTracker interface {
	// GetMaxConcurrent returns maximum number of concurrent queries that are allowed by this tracker.
	GetMaxConcurrent() int

	// Insert inserts query into query tracker. This call must block if maximum number of queries is already running.
	// If Insert doesn't return error then returned integer value should be used in subsequent Delete call.
	// Insert should return error if context is finished before query can proceed, and integer value returned in this case should be ignored by caller.
	Insert(ctx context.Context, query string) (int, error)

	// Delete removes query from activity tracker. InsertIndex is value returned by Insert call.
	Delete(insertIndex int)
}

// EngineOpts contains configuration options used when creating a new Engine.
type EngineOpts struct {
	Logger             log.Logger
	Reg                prometheus.Registerer
	MaxSamples         int
	Timeout            time.Duration
	ActiveQueryTracker QueryTracker
	// LookbackDelta determines the time since the last sample after which a time
	// series is considered stale.
	LookbackDelta time.Duration

	// NoStepSubqueryIntervalFn is the default evaluation interval of
	// a subquery in milliseconds if no step in range vector was specified `[30m:<step>]`.
	NoStepSubqueryIntervalFn func(rangeMillis int64) int64

	// EnableAtModifier if true enables @ modifier. Disabled otherwise. This
	// is supposed to be enabled for regular PromQL (as of Prometheus v2.33)
	// but the option to disable it is still provided here for those using
	// the Engine outside of Prometheus.
	EnableAtModifier bool

	// EnableNegativeOffset if true enables negative (-) offset
	// values. Disabled otherwise. This is supposed to be enabled for
	// regular PromQL (as of Prometheus v2.33) but the option to disable it
	// is still provided here for those using the Engine outside of
	// Prometheus.
	EnableNegativeOffset bool

	// EnablePerStepStats if true allows for per-step stats to be computed on request. Disabled otherwise.
	EnablePerStepStats bool
}

// Engine handles the lifetime of queries from beginning to end.
// It is connected to a querier.
type Engine struct {
	logger                   log.Logger
	metrics                  *engineMetrics
	timeout                  time.Duration
	maxSamplesPerQuery       int
	activeQueryTracker       QueryTracker
	queryLogger              QueryLogger
	queryLoggerLock          sync.RWMutex
	lookbackDelta            time.Duration
	noStepSubqueryIntervalFn func(rangeMillis int64) int64
	enableAtModifier         bool
	enableNegativeOffset     bool
	enablePerStepStats       bool
}

// NewEngine returns a new engine.
func NewEngine(opts EngineOpts) *Engine {
	if opts.Logger == nil {
		opts.Logger = log.NewNopLogger()
	}

	queryResultSummary := prometheus.NewSummaryVec(prometheus.SummaryOpts{
		Namespace:  namespace,
		Subsystem:  subsystem,
		Name:       "query_duration_seconds",
		Help:       "Query timings",
		Objectives: map[float64]float64{0.5: 0.05, 0.9: 0.01, 0.99: 0.001},
	},
		[]string{"slice"},
	)

	metrics := &engineMetrics{
		currentQueries: prometheus.NewGauge(prometheus.GaugeOpts{
			Namespace: namespace,
			Subsystem: subsystem,
			Name:      "queries",
			Help:      "The current number of queries being executed or waiting.",
		}),
		queryLogEnabled: prometheus.NewGauge(prometheus.GaugeOpts{
			Namespace: namespace,
			Subsystem: subsystem,
			Name:      "query_log_enabled",
			Help:      "State of the query log.",
		}),
		queryLogFailures: prometheus.NewCounter(prometheus.CounterOpts{
			Namespace: namespace,
			Subsystem: subsystem,
			Name:      "query_log_failures_total",
			Help:      "The number of query log failures.",
		}),
		maxConcurrentQueries: prometheus.NewGauge(prometheus.GaugeOpts{
			Namespace: namespace,
			Subsystem: subsystem,
			Name:      "queries_concurrent_max",
			Help:      "The max number of concurrent queries.",
		}),
		querySamples: prometheus.NewCounter(prometheus.CounterOpts{
			Namespace: namespace,
			Subsystem: subsystem,
			Name:      "query_samples_total",
			Help:      "The total number of samples loaded by all queries.",
		}),
		queryQueueTime:   queryResultSummary.WithLabelValues("queue_time"),
		queryPrepareTime: queryResultSummary.WithLabelValues("prepare_time"),
		queryInnerEval:   queryResultSummary.WithLabelValues("inner_eval"),
		queryResultSort:  queryResultSummary.WithLabelValues("result_sort"),
	}

	if t := opts.ActiveQueryTracker; t != nil {
		metrics.maxConcurrentQueries.Set(float64(t.GetMaxConcurrent()))
	} else {
		metrics.maxConcurrentQueries.Set(-1)
	}

	if opts.LookbackDelta == 0 {
		opts.LookbackDelta = defaultLookbackDelta
		if l := opts.Logger; l != nil {
			level.Debug(l).Log("msg", "Lookback delta is zero, setting to default value", "value", defaultLookbackDelta)
		}
	}

	if opts.Reg != nil {
		opts.Reg.MustRegister(
			metrics.currentQueries,
			metrics.maxConcurrentQueries,
			metrics.queryLogEnabled,
			metrics.queryLogFailures,
			metrics.querySamples,
			queryResultSummary,
		)
	}

	return &Engine{
		timeout:                  opts.Timeout,
		logger:                   opts.Logger,
		metrics:                  metrics,
		maxSamplesPerQuery:       opts.MaxSamples,
		activeQueryTracker:       opts.ActiveQueryTracker,
		lookbackDelta:            opts.LookbackDelta,
		noStepSubqueryIntervalFn: opts.NoStepSubqueryIntervalFn,
		enableAtModifier:         opts.EnableAtModifier,
		enableNegativeOffset:     opts.EnableNegativeOffset,
		enablePerStepStats:       opts.EnablePerStepStats,
	}
}

// SetQueryLogger sets the query logger.
func (ng *Engine) SetQueryLogger(l QueryLogger) {
	ng.queryLoggerLock.Lock()
	defer ng.queryLoggerLock.Unlock()

	if ng.queryLogger != nil {
		// An error closing the old file descriptor should
		// not make reload fail; only log a warning.
		err := ng.queryLogger.Close()
		if err != nil {
			level.Warn(ng.logger).Log("msg", "Error while closing the previous query log file", "err", err)
		}
	}

	ng.queryLogger = l

	if l != nil {
		ng.metrics.queryLogEnabled.Set(1)
	} else {
		ng.metrics.queryLogEnabled.Set(0)
	}
}

// NewInstantQuery returns an evaluation query for the given expression at the given time.
func (ng *Engine) NewInstantQuery(ctx context.Context, q storage.Queryable, opts QueryOpts, qs string, ts time.Time) (Query, error) {
	pExpr, qry := ng.newQuery(q, qs, opts, ts, ts, 0)
	finishQueue, err := ng.queueActive(ctx, qry)
	if err != nil {
		return nil, err
	}
	defer finishQueue()
	expr, err := parser.ParseExpr(qs)
	if err != nil {
		return nil, err
	}
	if err := ng.validateOpts(expr); err != nil {
		return nil, err
	}
	*pExpr = PreprocessExpr(expr, ts, ts)

	return qry, nil
}

// NewRangeQuery returns an evaluation query for the given time range and with
// the resolution set by the interval.
func (ng *Engine) NewRangeQuery(ctx context.Context, q storage.Queryable, opts QueryOpts, qs string, start, end time.Time, interval time.Duration) (Query, error) {
	pExpr, qry := ng.newQuery(q, qs, opts, start, end, interval)
	finishQueue, err := ng.queueActive(ctx, qry)
	if err != nil {
		return nil, err
	}
	defer finishQueue()
	expr, err := parser.ParseExpr(qs)
	if err != nil {
		return nil, err
	}
	if err := ng.validateOpts(expr); err != nil {
		return nil, err
	}
	if expr.Type() != parser.ValueTypeVector && expr.Type() != parser.ValueTypeScalar {
		return nil, fmt.Errorf("invalid expression type %q for range query, must be Scalar or instant Vector", parser.DocumentedType(expr.Type()))
	}
	*pExpr = PreprocessExpr(expr, start, end)

	return qry, nil
}

func (ng *Engine) newQuery(q storage.Queryable, qs string, opts QueryOpts, start, end time.Time, interval time.Duration) (*parser.Expr, *query) {
	if opts == nil {
		opts = NewPrometheusQueryOpts(false, 0)
	}

	lookbackDelta := opts.LookbackDelta()
	if lookbackDelta <= 0 {
		lookbackDelta = ng.lookbackDelta
	}

	es := &parser.EvalStmt{
		Start:         start,
		End:           end,
		Interval:      interval,
		LookbackDelta: lookbackDelta,
	}
	qry := &query{
		q:           qs,
		stmt:        es,
		ng:          ng,
		stats:       stats.NewQueryTimers(),
		sampleStats: stats.NewQuerySamples(ng.enablePerStepStats && opts.EnablePerStepStats()),
		queryable:   q,
	}
	return &es.Expr, qry
}

var (
	ErrValidationAtModifierDisabled     = errors.New("@ modifier is disabled")
	ErrValidationNegativeOffsetDisabled = errors.New("negative offset is disabled")
)

func (ng *Engine) validateOpts(expr parser.Expr) error {
	if ng.enableAtModifier && ng.enableNegativeOffset {
		return nil
	}

	var atModifierUsed, negativeOffsetUsed bool

	var validationErr error
	parser.Inspect(expr, func(node parser.Node, path []parser.Node) error {
		switch n := node.(type) {
		case *parser.VectorSelector:
			if n.Timestamp != nil || n.StartOrEnd == parser.START || n.StartOrEnd == parser.END {
				atModifierUsed = true
			}
			if n.OriginalOffset < 0 {
				negativeOffsetUsed = true
			}

		case *parser.MatrixSelector:
			vs := n.VectorSelector.(*parser.VectorSelector)
			if vs.Timestamp != nil || vs.StartOrEnd == parser.START || vs.StartOrEnd == parser.END {
				atModifierUsed = true
			}
			if vs.OriginalOffset < 0 {
				negativeOffsetUsed = true
			}

		case *parser.SubqueryExpr:
			if n.Timestamp != nil || n.StartOrEnd == parser.START || n.StartOrEnd == parser.END {
				atModifierUsed = true
			}
			if n.OriginalOffset < 0 {
				negativeOffsetUsed = true
			}
		}

		if atModifierUsed && !ng.enableAtModifier {
			validationErr = ErrValidationAtModifierDisabled
			return validationErr
		}
		if negativeOffsetUsed && !ng.enableNegativeOffset {
			validationErr = ErrValidationNegativeOffsetDisabled
			return validationErr
		}

		return nil
	})

	return validationErr
}

func (ng *Engine) newTestQuery(f func(context.Context) error) Query {
	qry := &query{
		q:           "test statement",
		stmt:        parser.TestStmt(f),
		ng:          ng,
		stats:       stats.NewQueryTimers(),
		sampleStats: stats.NewQuerySamples(ng.enablePerStepStats),
	}
	return qry
}

// exec executes the query.
//
// At this point per query only one EvalStmt is evaluated. Alert and record
// statements are not handled by the Engine.
func (ng *Engine) exec(ctx context.Context, q *query) (v parser.Value, ws annotations.Annotations, err error) {
	ng.metrics.currentQueries.Inc()
	defer func() {
		ng.metrics.currentQueries.Dec()
		ng.metrics.querySamples.Add(float64(q.sampleStats.TotalSamples))
	}()

	ctx, cancel := context.WithTimeout(ctx, ng.timeout)
	q.cancel = cancel

	defer func() {
		ng.queryLoggerLock.RLock()
		if l := ng.queryLogger; l != nil {
			params := make(map[string]interface{}, 4)
			params["query"] = q.q
			if eq, ok := q.Statement().(*parser.EvalStmt); ok {
				params["start"] = formatDate(eq.Start)
				params["end"] = formatDate(eq.End)
				// The step provided by the user is in seconds.
				params["step"] = int64(eq.Interval / (time.Second / time.Nanosecond))
			}
			f := []interface{}{"params", params}
			if err != nil {
				f = append(f, "error", err)
			}
			f = append(f, "stats", stats.NewQueryStats(q.Stats()))
			if span := trace.SpanFromContext(ctx); span != nil {
				f = append(f, "spanID", span.SpanContext().SpanID())
			}
			if origin := ctx.Value(QueryOrigin{}); origin != nil {
				for k, v := range origin.(map[string]interface{}) {
					f = append(f, k, v)
				}
			}
			if err := l.Log(f...); err != nil {
				ng.metrics.queryLogFailures.Inc()
				level.Error(ng.logger).Log("msg", "can't log query", "err", err)
			}
		}
		ng.queryLoggerLock.RUnlock()
	}()

	execSpanTimer, ctx := q.stats.GetSpanTimer(ctx, stats.ExecTotalTime)
	defer execSpanTimer.Finish()

	finishQueue, err := ng.queueActive(ctx, q)
	if err != nil {
		return nil, nil, err
	}
	defer finishQueue()

	// Cancel when execution is done or an error was raised.
	defer q.cancel()

	evalSpanTimer, ctx := q.stats.GetSpanTimer(ctx, stats.EvalTotalTime)
	defer evalSpanTimer.Finish()

	// The base context might already be canceled on the first iteration (e.g. during shutdown).
	if err := contextDone(ctx, env); err != nil {
		return nil, nil, err
	}

	switch s := q.Statement().(type) {
	case *parser.EvalStmt:
		return ng.execEvalStmt(ctx, q, s)
	case parser.TestStmt:
		return nil, nil, s(ctx)
	}

	panic(fmt.Errorf("promql.Engine.exec: unhandled statement of type %T", q.Statement()))
}

// Log query in active log. The active log guarantees that we don't run over
// MaxConcurrent queries.
func (ng *Engine) queueActive(ctx context.Context, q *query) (func(), error) {
	if ng.activeQueryTracker == nil {
		return func() {}, nil
	}
	queueSpanTimer, _ := q.stats.GetSpanTimer(ctx, stats.ExecQueueTime, ng.metrics.queryQueueTime)
	queryIndex, err := ng.activeQueryTracker.Insert(ctx, q.q)
	queueSpanTimer.Finish()
	return func() { ng.activeQueryTracker.Delete(queryIndex) }, err
}

func timeMilliseconds(t time.Time) int64 {
	return t.UnixNano() / int64(time.Millisecond/time.Nanosecond)
}

func durationMilliseconds(d time.Duration) int64 {
	return int64(d / (time.Millisecond / time.Nanosecond))
}

// execEvalStmt evaluates the expression of an evaluation statement for the given time range.
func (ng *Engine) execEvalStmt(ctx context.Context, query *query, s *parser.EvalStmt) (parser.Value, annotations.Annotations, error) {
	prepareSpanTimer, ctxPrepare := query.stats.GetSpanTimer(ctx, stats.QueryPreparationTime, ng.metrics.queryPrepareTime)
	mint, maxt := FindMinMaxTime(s)
	querier, err := query.queryable.Querier(mint, maxt)
	if err != nil {
		prepareSpanTimer.Finish()
		return nil, nil, err
	}
	defer querier.Close()

	ng.populateSeries(ctxPrepare, querier, s)
	prepareSpanTimer.Finish()

	// Modify the offset of vector and matrix selectors for the @ modifier
	// w.r.t. the start time since only 1 evaluation will be done on them.
	setOffsetForAtModifier(timeMilliseconds(s.Start), s.Expr)
	evalSpanTimer, ctxInnerEval := query.stats.GetSpanTimer(ctx, stats.InnerEvalTime, ng.metrics.queryInnerEval)
	// Instant evaluation. This is executed as a range evaluation with one step.
	if s.Start == s.End && s.Interval == 0 {
		start := timeMilliseconds(s.Start)
		evaluator := &evaluator{
			startTimestamp:           start,
			endTimestamp:             start,
			interval:                 1,
			ctx:                      ctxInnerEval,
			maxSamples:               ng.maxSamplesPerQuery,
			logger:                   ng.logger,
			lookbackDelta:            s.LookbackDelta,
			samplesStats:             query.sampleStats,
			noStepSubqueryIntervalFn: ng.noStepSubqueryIntervalFn,
		}
		query.sampleStats.InitStepTracking(start, start, 1)

		val, warnings, err := evaluator.Eval(s.Expr)

		evalSpanTimer.Finish()

		if err != nil {
			return nil, warnings, err
		}

		var mat Matrix

		switch result := val.(type) {
		case Matrix:
			mat = result
		case String:
			return result, warnings, nil
		default:
			panic(fmt.Errorf("promql.Engine.exec: invalid expression type %q", val.Type()))
		}

		query.matrix = mat
		switch s.Expr.Type() {
		case parser.ValueTypeVector:
			// Convert matrix with one value per series into vector.
			vector := make(Vector, len(mat))
			for i, s := range mat {
				// Point might have a different timestamp, force it to the evaluation
				// timestamp as that is when we ran the evaluation.
				if len(s.Histograms) > 0 {
					vector[i] = Sample{Metric: s.Metric, H: s.Histograms[0].H, T: start}
				} else {
					vector[i] = Sample{Metric: s.Metric, F: s.Floats[0].F, T: start}
				}
			}
			return vector, warnings, nil
		case parser.ValueTypeScalar:
			return Scalar{V: mat[0].Floats[0].F, T: start}, warnings, nil
		case parser.ValueTypeMatrix:
			return mat, warnings, nil
		default:
			panic(fmt.Errorf("promql.Engine.exec: unexpected expression type %q", s.Expr.Type()))
		}
	}

	// Range evaluation.
	evaluator := &evaluator{
		startTimestamp:           timeMilliseconds(s.Start),
		endTimestamp:             timeMilliseconds(s.End),
		interval:                 durationMilliseconds(s.Interval),
		ctx:                      ctxInnerEval,
		maxSamples:               ng.maxSamplesPerQuery,
		logger:                   ng.logger,
		lookbackDelta:            s.LookbackDelta,
		samplesStats:             query.sampleStats,
		noStepSubqueryIntervalFn: ng.noStepSubqueryIntervalFn,
	}
	query.sampleStats.InitStepTracking(evaluator.startTimestamp, evaluator.endTimestamp, evaluator.interval)
	val, warnings, err := evaluator.Eval(s.Expr)

	evalSpanTimer.Finish()

	if err != nil {
		return nil, warnings, err
	}

	mat, ok := val.(Matrix)
	if !ok {
		panic(fmt.Errorf("promql.Engine.exec: invalid expression type %q", val.Type()))
	}
	query.matrix = mat

	if err := contextDone(ctx, "expression evaluation"); err != nil {
		return nil, warnings, err
	}

	// TODO(fabxc): where to ensure metric labels are a copy from the storage internals.
	sortSpanTimer, _ := query.stats.GetSpanTimer(ctx, stats.ResultSortTime, ng.metrics.queryResultSort)
	sort.Sort(mat)
	sortSpanTimer.Finish()

	return mat, warnings, nil
}

// subqueryTimes returns the sum of offsets and ranges of all subqueries in the path.
// If the @ modifier is used, then the offset and range is w.r.t. that timestamp
// (i.e. the sum is reset when we have @ modifier).
// The returned *int64 is the closest timestamp that was seen. nil for no @ modifier.
func subqueryTimes(path []parser.Node) (time.Duration, time.Duration, *int64) {
	var (
		subqOffset, subqRange time.Duration
		ts                    int64 = math.MaxInt64
	)
	for _, node := range path {
		if n, ok := node.(*parser.SubqueryExpr); ok {
			subqOffset += n.OriginalOffset
			subqRange += n.Range
			if n.Timestamp != nil {
				// The @ modifier on subquery invalidates all the offset and
				// range till now. Hence resetting it here.
				subqOffset = n.OriginalOffset
				subqRange = n.Range
				ts = *n.Timestamp
			}
		}
	}
	var tsp *int64
	if ts != math.MaxInt64 {
		tsp = &ts
	}
	return subqOffset, subqRange, tsp
}

// FindMinMaxTime returns the time in milliseconds of the earliest and latest point in time the statement will try to process.
// This takes into account offsets, @ modifiers, and range selectors.
// If the statement does not select series, then FindMinMaxTime returns (0, 0).
func FindMinMaxTime(s *parser.EvalStmt) (int64, int64) {
	var minTimestamp, maxTimestamp int64 = math.MaxInt64, math.MinInt64
	// Whenever a MatrixSelector is evaluated, evalRange is set to the corresponding range.
	// The evaluation of the VectorSelector inside then evaluates the given range and unsets
	// the variable.
	var evalRange time.Duration
	parser.Inspect(s.Expr, func(node parser.Node, path []parser.Node) error {
		switch n := node.(type) {
		case *parser.VectorSelector:
			start, end := getTimeRangesForSelector(s, n, path, evalRange)
			if start < minTimestamp {
				minTimestamp = start
			}
			if end > maxTimestamp {
				maxTimestamp = end
			}
			evalRange = 0
		case *parser.MatrixSelector:
			evalRange = n.Range
		}
		return nil
	})

	if maxTimestamp == math.MinInt64 {
		// This happens when there was no selector. Hence no time range to select.
		minTimestamp = 0
		maxTimestamp = 0
	}

	return minTimestamp, maxTimestamp
}

func getTimeRangesForSelector(s *parser.EvalStmt, n *parser.VectorSelector, path []parser.Node, evalRange time.Duration) (int64, int64) {
	start, end := timestamp.FromTime(s.Start), timestamp.FromTime(s.End)
	subqOffset, subqRange, subqTs := subqueryTimes(path)

	if subqTs != nil {
		// The timestamp on the subquery overrides the eval statement time ranges.
		start = *subqTs
		end = *subqTs
	}

	if n.Timestamp != nil {
		// The timestamp on the selector overrides everything.
		start = *n.Timestamp
		end = *n.Timestamp
	} else {
		offsetMilliseconds := durationMilliseconds(subqOffset)
		start = start - offsetMilliseconds - durationMilliseconds(subqRange)
		end -= offsetMilliseconds
	}

	if evalRange == 0 {
		start -= durationMilliseconds(s.LookbackDelta)
	} else {
		// For all matrix queries we want to ensure that we have (end-start) + range selected
		// this way we have `range` data before the start time
		start -= durationMilliseconds(evalRange)
	}

	offsetMilliseconds := durationMilliseconds(n.OriginalOffset)
	start -= offsetMilliseconds
	end -= offsetMilliseconds

	return start, end
}

func (ng *Engine) getLastSubqueryInterval(path []parser.Node) time.Duration {
	var interval time.Duration
	for _, node := range path {
		if n, ok := node.(*parser.SubqueryExpr); ok {
			interval = n.Step
			if n.Step == 0 {
				interval = time.Duration(ng.noStepSubqueryIntervalFn(durationMilliseconds(n.Range))) * time.Millisecond
			}
		}
	}
	return interval
}

func (ng *Engine) populateSeries(ctx context.Context, querier storage.Querier, s *parser.EvalStmt) {
	// Whenever a MatrixSelector is evaluated, evalRange is set to the corresponding range.
	// The evaluation of the VectorSelector inside then evaluates the given range and unsets
	// the variable.
	var evalRange time.Duration

	parser.Inspect(s.Expr, func(node parser.Node, path []parser.Node) error {
		switch n := node.(type) {
		case *parser.VectorSelector:
			start, end := getTimeRangesForSelector(s, n, path, evalRange)
			interval := ng.getLastSubqueryInterval(path)
			if interval == 0 {
				interval = s.Interval
			}
			hints := &storage.SelectHints{
				Start: start,
				End:   end,
				Step:  durationMilliseconds(interval),
				Range: durationMilliseconds(evalRange),
				Func:  extractFuncFromPath(path),
			}
			evalRange = 0
			hints.By, hints.Grouping = extractGroupsFromPath(path)
			n.UnexpandedSeriesSet = querier.Select(ctx, false, hints, n.LabelMatchers...)

		case *parser.MatrixSelector:
			evalRange = n.Range
		}
		return nil
	})
}

// extractFuncFromPath walks up the path and searches for the first instance of
// a function or aggregation.
func extractFuncFromPath(p []parser.Node) string {
	if len(p) == 0 {
		return ""
	}
	switch n := p[len(p)-1].(type) {
	case *parser.AggregateExpr:
		return n.Op.String()
	case *parser.Call:
		return n.Func.Name
	case *parser.BinaryExpr:
		// If we hit a binary expression we terminate since we only care about functions
		// or aggregations over a single metric.
		return ""
	}
	return extractFuncFromPath(p[:len(p)-1])
}

// extractGroupsFromPath parses vector outer function and extracts grouping information if by or without was used.
func extractGroupsFromPath(p []parser.Node) (bool, []string) {
	if len(p) == 0 {
		return false, nil
	}
	if n, ok := p[len(p)-1].(*parser.AggregateExpr); ok {
		return !n.Without, n.Grouping
	}
	return false, nil
}

func checkAndExpandSeriesSet(ctx context.Context, expr parser.Expr) (annotations.Annotations, error) {
	switch e := expr.(type) {
	case *parser.MatrixSelector:
		return checkAndExpandSeriesSet(ctx, e.VectorSelector)
	case *parser.VectorSelector:
		if e.Series != nil {
			return nil, nil
		}
		series, ws, err := expandSeriesSet(ctx, e.UnexpandedSeriesSet)
		e.Series = series
		return ws, err
	}
	return nil, nil
}

func expandSeriesSet(ctx context.Context, it storage.SeriesSet) (res []storage.Series, ws annotations.Annotations, err error) {
	for it.Next() {
		select {
		case <-ctx.Done():
			return nil, nil, ctx.Err()
		default:
		}
		res = append(res, it.At())
	}
	return res, it.Warnings(), it.Err()
}

type errWithWarnings struct {
	err      error
	warnings annotations.Annotations
}

func (e errWithWarnings) Error() string { return e.err.Error() }

// An evaluator evaluates the given expressions over the given fixed
// timestamps. It is attached to an engine through which it connects to a
// querier and reports errors. On timeout or cancellation of its context it
// terminates.
type evaluator struct {
	ctx context.Context

	startTimestamp int64 // Start time in milliseconds.
	endTimestamp   int64 // End time in milliseconds.
	interval       int64 // Interval in milliseconds.

	maxSamples               int
	currentSamples           int
	logger                   log.Logger
	lookbackDelta            time.Duration
	samplesStats             *stats.QuerySamples
	noStepSubqueryIntervalFn func(rangeMillis int64) int64
}

// errorf causes a panic with the input formatted into an error.
func (ev *evaluator) errorf(format string, args ...interface{}) {
	ev.error(fmt.Errorf(format, args...))
}

// error causes a panic with the given error.
func (ev *evaluator) error(err error) {
	panic(err)
}

// recover is the handler that turns panics into returns from the top level of evaluation.
func (ev *evaluator) recover(expr parser.Expr, ws *annotations.Annotations, errp *error) {
	e := recover()
	if e == nil {
		return
	}

	switch err := e.(type) {
	case runtime.Error:
		// Print the stack trace but do not inhibit the running application.
		buf := make([]byte, 64<<10)
		buf = buf[:runtime.Stack(buf, false)]

		level.Error(ev.logger).Log("msg", "runtime panic in parser", "expr", expr.String(), "err", e, "stacktrace", string(buf))
		*errp = fmt.Errorf("unexpected error: %w", err)
	case errWithWarnings:
		*errp = err.err
		ws.Merge(err.warnings)
	case error:
		*errp = err
	default:
		*errp = fmt.Errorf("%v", err)
	}
}

func (ev *evaluator) Eval(expr parser.Expr) (v parser.Value, ws annotations.Annotations, err error) {
	defer ev.recover(expr, &ws, &err)

	v, ws = ev.eval(expr)
	return v, ws, nil
}

// EvalSeriesHelper stores extra information about a series.
type EvalSeriesHelper struct {
	// The grouping key used by aggregation.
	groupingKey uint64
	// Used to map left-hand to right-hand in binary operations.
	signature string
}

// EvalNodeHelper stores extra information and caches for evaluating a single node across steps.
type EvalNodeHelper struct {
	// Evaluation timestamp.
	Ts int64
	// Vector that can be used for output.
	Out Vector

	// Caches.
	// label_*.
	Dmn map[uint64]labels.Labels
	// funcHistogramQuantile for classic histograms.
	signatureToMetricWithBuckets map[string]*metricWithBuckets
	// label_replace.
	regex *regexp.Regexp

	lb           *labels.Builder
	lblBuf       []byte
	lblResultBuf []byte

	// For binary vector matching.
	rightSigs    map[string]Sample
	matchedSigs  map[string]map[uint64]struct{}
	resultMetric map[string]labels.Labels
}

func (enh *EvalNodeHelper) resetBuilder(lbls labels.Labels) {
	if enh.lb == nil {
		enh.lb = labels.NewBuilder(lbls)
	} else {
		enh.lb.Reset(lbls)
	}
}

// rangeEval evaluates the given expressions, and then for each step calls
// the given funcCall with the values computed for each expression at that
// step. The return value is the combination into time series of all the
// function call results.
// The prepSeries function (if provided) can be used to prepare the helper
// for each series, then passed to each call funcCall.
func (ev *evaluator) rangeEval(prepSeries func(labels.Labels, *EvalSeriesHelper), funcCall func([]parser.Value, [][]EvalSeriesHelper, *EvalNodeHelper) (Vector, annotations.Annotations), exprs ...parser.Expr) (Matrix, annotations.Annotations) {
	numSteps := int((ev.endTimestamp-ev.startTimestamp)/ev.interval) + 1
	matrixes := make([]Matrix, len(exprs))
	origMatrixes := make([]Matrix, len(exprs))
	originalNumSamples := ev.currentSamples

	var warnings annotations.Annotations
	for i, e := range exprs {
		// Functions will take string arguments from the expressions, not the values.
		if e != nil && e.Type() != parser.ValueTypeString {
			// ev.currentSamples will be updated to the correct value within the ev.eval call.
			val, ws := ev.eval(e)
			warnings.Merge(ws)
			matrixes[i] = val.(Matrix)

			// Keep a copy of the original point slices so that they
			// can be returned to the pool.
			origMatrixes[i] = make(Matrix, len(matrixes[i]))
			copy(origMatrixes[i], matrixes[i])
		}
	}

	vectors := make([]Vector, len(exprs))    // Input vectors for the function.
	args := make([]parser.Value, len(exprs)) // Argument to function.
	// Create an output vector that is as big as the input matrix with
	// the most time series.
	biggestLen := 1
	for i := range exprs {
		vectors[i] = make(Vector, 0, len(matrixes[i]))
		if len(matrixes[i]) > biggestLen {
			biggestLen = len(matrixes[i])
		}
	}
	enh := &EvalNodeHelper{Out: make(Vector, 0, biggestLen)}
	type seriesAndTimestamp struct {
		Series
		ts int64
	}
	seriess := make(map[uint64]seriesAndTimestamp, biggestLen) // Output series by series hash.
	tempNumSamples := ev.currentSamples

	var (
		seriesHelpers [][]EvalSeriesHelper
		bufHelpers    [][]EvalSeriesHelper // Buffer updated on each step
	)

	// If the series preparation function is provided, we should run it for
	// every single series in the matrix.
	if prepSeries != nil {
		seriesHelpers = make([][]EvalSeriesHelper, len(exprs))
		bufHelpers = make([][]EvalSeriesHelper, len(exprs))

		for i := range exprs {
			seriesHelpers[i] = make([]EvalSeriesHelper, len(matrixes[i]))
			bufHelpers[i] = make([]EvalSeriesHelper, len(matrixes[i]))

			for si, series := range matrixes[i] {
				prepSeries(series.Metric, &seriesHelpers[i][si])
			}
		}
	}

	for ts := ev.startTimestamp; ts <= ev.endTimestamp; ts += ev.interval {
		if err := contextDone(ev.ctx, "expression evaluation"); err != nil {
			ev.error(err)
		}
		// Reset number of samples in memory after each timestamp.
		ev.currentSamples = tempNumSamples
		// Gather input vectors for this timestamp.
		for i := range exprs {
			vectors[i] = vectors[i][:0]

			if prepSeries != nil {
				bufHelpers[i] = bufHelpers[i][:0]
			}

			for si, series := range matrixes[i] {
				switch {
				case len(series.Floats) > 0 && series.Floats[0].T == ts:
					vectors[i] = append(vectors[i], Sample{Metric: series.Metric, F: series.Floats[0].F, T: ts})
					// Move input vectors forward so we don't have to re-scan the same
					// past points at the next step.
					matrixes[i][si].Floats = series.Floats[1:]
				case len(series.Histograms) > 0 && series.Histograms[0].T == ts:
					vectors[i] = append(vectors[i], Sample{Metric: series.Metric, H: series.Histograms[0].H, T: ts})
					matrixes[i][si].Histograms = series.Histograms[1:]
				default:
					continue
				}
				if prepSeries != nil {
					bufHelpers[i] = append(bufHelpers[i], seriesHelpers[i][si])
				}
				ev.currentSamples++
				if ev.currentSamples > ev.maxSamples {
					ev.error(ErrTooManySamples(env))
				}
			}
			args[i] = vectors[i]
			ev.samplesStats.UpdatePeak(ev.currentSamples)
		}

		// Make the function call.
		enh.Ts = ts
		result, ws := funcCall(args, bufHelpers, enh)
		enh.Out = result[:0] // Reuse result vector.
		warnings.Merge(ws)

		vecNumSamples := result.TotalSamples()
		ev.currentSamples += vecNumSamples
		// When we reset currentSamples to tempNumSamples during the next iteration of the loop it also
		// needs to include the samples from the result here, as they're still in memory.
		tempNumSamples += vecNumSamples
		ev.samplesStats.UpdatePeak(ev.currentSamples)

		if ev.currentSamples > ev.maxSamples {
			ev.error(ErrTooManySamples(env))
		}
		ev.samplesStats.UpdatePeak(ev.currentSamples)

		// If this could be an instant query, shortcut so as not to change sort order.
		if ev.endTimestamp == ev.startTimestamp {
			if result.ContainsSameLabelset() {
				ev.errorf("vector cannot contain metrics with the same labelset")
			}
			mat := make(Matrix, len(result))
			for i, s := range result {
				if s.H == nil {
					mat[i] = Series{Metric: s.Metric, Floats: []FPoint{{T: ts, F: s.F}}}
				} else {
					mat[i] = Series{Metric: s.Metric, Histograms: []HPoint{{T: ts, H: s.H}}}
				}
			}
			ev.currentSamples = originalNumSamples + mat.TotalSamples()
			ev.samplesStats.UpdatePeak(ev.currentSamples)
			return mat, warnings
		}

		// Add samples in output vector to output series.
		for _, sample := range result {
			h := sample.Metric.Hash()
			ss, ok := seriess[h]
			if ok {
				if ss.ts == ts { // If we've seen this output series before at this timestamp, it's a duplicate.
					ev.errorf("vector cannot contain metrics with the same labelset")
				}
				ss.ts = ts
			} else {
				ss = seriesAndTimestamp{Series{Metric: sample.Metric}, ts}
			}
			if sample.H == nil {
				if ss.Floats == nil {
					ss.Floats = getFPointSlice(numSteps)
				}
				ss.Floats = append(ss.Floats, FPoint{T: ts, F: sample.F})
			} else {
				if ss.Histograms == nil {
					ss.Histograms = getHPointSlice(numSteps)
				}
				ss.Histograms = append(ss.Histograms, HPoint{T: ts, H: sample.H})
			}
			seriess[h] = ss
		}
	}

	// Reuse the original point slices.
	for _, m := range origMatrixes {
		for _, s := range m {
			putFPointSlice(s.Floats)
			putHPointSlice(s.Histograms)
		}
	}
	// Assemble the output matrix. By the time we get here we know we don't have too many samples.
	mat := make(Matrix, 0, len(seriess))
	for _, ss := range seriess {
		mat = append(mat, ss.Series)
	}
	ev.currentSamples = originalNumSamples + mat.TotalSamples()
	ev.samplesStats.UpdatePeak(ev.currentSamples)
	return mat, warnings
}

// evalSubquery evaluates given SubqueryExpr and returns an equivalent
// evaluated MatrixSelector in its place. Note that the Name and LabelMatchers are not set.
func (ev *evaluator) evalSubquery(subq *parser.SubqueryExpr) (*parser.MatrixSelector, int, annotations.Annotations) {
	samplesStats := ev.samplesStats
	// Avoid double counting samples when running a subquery, those samples will be counted in later stage.
	ev.samplesStats = ev.samplesStats.NewChild()
	val, ws := ev.eval(subq)
	// But do incorporate the peak from the subquery
	samplesStats.UpdatePeakFromSubquery(ev.samplesStats)
	ev.samplesStats = samplesStats
	mat := val.(Matrix)
	vs := &parser.VectorSelector{
		OriginalOffset: subq.OriginalOffset,
		Offset:         subq.Offset,
		Series:         make([]storage.Series, 0, len(mat)),
		Timestamp:      subq.Timestamp,
	}
	if subq.Timestamp != nil {
		// The offset of subquery is not modified in case of @ modifier.
		// Hence we take care of that here for the result.
		vs.Offset = subq.OriginalOffset + time.Duration(ev.startTimestamp-*subq.Timestamp)*time.Millisecond
	}
	ms := &parser.MatrixSelector{
		Range:          subq.Range,
		VectorSelector: vs,
	}
	for _, s := range mat {
		vs.Series = append(vs.Series, NewStorageSeries(s))
	}
	return ms, mat.TotalSamples(), ws
}

// eval evaluates the given expression as the given AST expression node requires.
func (ev *evaluator) eval(expr parser.Expr) (parser.Value, annotations.Annotations) {
	// This is the top-level evaluation method.
	// Thus, we check for timeout/cancellation here.
	if err := contextDone(ev.ctx, "expression evaluation"); err != nil {
		ev.error(err)
	}
	numSteps := int((ev.endTimestamp-ev.startTimestamp)/ev.interval) + 1

	// Create a new span to help investigate inner evaluation performances.
	ctxWithSpan, span := otel.Tracer("").Start(ev.ctx, stats.InnerEvalTime.SpanOperation()+" eval "+reflect.TypeOf(expr).String())
	ev.ctx = ctxWithSpan
	defer span.End()

	switch e := expr.(type) {
	case *parser.AggregateExpr:
		// Grouping labels must be sorted (expected both by generateGroupingKey() and aggregation()).
		sortedGrouping := e.Grouping
		slices.Sort(sortedGrouping)

		// Prepare a function to initialise series helpers with the grouping key.
		buf := make([]byte, 0, 1024)
		initSeries := func(series labels.Labels, h *EvalSeriesHelper) {
			h.groupingKey, buf = generateGroupingKey(series, sortedGrouping, e.Without, buf)
		}

		unwrapParenExpr(&e.Param)
		param := unwrapStepInvariantExpr(e.Param)
		unwrapParenExpr(&param)
		if s, ok := param.(*parser.StringLiteral); ok {
			return ev.rangeEval(initSeries, func(v []parser.Value, sh [][]EvalSeriesHelper, enh *EvalNodeHelper) (Vector, annotations.Annotations) {
				return ev.aggregation(e, sortedGrouping, s.Val, v[0].(Vector), sh[0], enh)
			}, e.Expr)
		}

		return ev.rangeEval(initSeries, func(v []parser.Value, sh [][]EvalSeriesHelper, enh *EvalNodeHelper) (Vector, annotations.Annotations) {
			var param float64
			if e.Param != nil {
				param = v[0].(Vector)[0].F
			}
			return ev.aggregation(e, sortedGrouping, param, v[1].(Vector), sh[1], enh)
		}, e.Param, e.Expr)

	case *parser.Call:
		call := FunctionCalls[e.Func.Name]
		if e.Func.Name == "timestamp" {
			// Matrix evaluation always returns the evaluation time,
			// so this function needs special handling when given
			// a vector selector.
			unwrapParenExpr(&e.Args[0])
			arg := unwrapStepInvariantExpr(e.Args[0])
			unwrapParenExpr(&arg)
			vs, ok := arg.(*parser.VectorSelector)
			if ok {
				return ev.rangeEvalTimestampFunctionOverVectorSelector(vs, call, e)
			}
		}

		// Check if the function has a matrix argument.
		var (
			matrixArgIndex int
			matrixArg      bool
			warnings       annotations.Annotations
		)
		for i := range e.Args {
			unwrapParenExpr(&e.Args[i])
			a := unwrapStepInvariantExpr(e.Args[i])
			unwrapParenExpr(&a)
			if _, ok := a.(*parser.MatrixSelector); ok {
				matrixArgIndex = i
				matrixArg = true
				break
			}
			// parser.SubqueryExpr can be used in place of parser.MatrixSelector.
			if subq, ok := a.(*parser.SubqueryExpr); ok {
				matrixArgIndex = i
				matrixArg = true
				// Replacing parser.SubqueryExpr with parser.MatrixSelector.
				val, totalSamples, ws := ev.evalSubquery(subq)
				e.Args[i] = val
				warnings.Merge(ws)
				defer func() {
					// subquery result takes space in the memory. Get rid of that at the end.
					val.VectorSelector.(*parser.VectorSelector).Series = nil
					ev.currentSamples -= totalSamples
				}()
				break
			}
		}
		if !matrixArg {
			// Does not have a matrix argument.
			return ev.rangeEval(nil, func(v []parser.Value, _ [][]EvalSeriesHelper, enh *EvalNodeHelper) (Vector, annotations.Annotations) {
				vec, annos := call(v, e.Args, enh)
				return vec, warnings.Merge(annos)
			}, e.Args...)
		}

		inArgs := make([]parser.Value, len(e.Args))
		// Evaluate any non-matrix arguments.
		otherArgs := make([]Matrix, len(e.Args))
		otherInArgs := make([]Vector, len(e.Args))
		for i, e := range e.Args {
			if i != matrixArgIndex {
				val, ws := ev.eval(e)
				otherArgs[i] = val.(Matrix)
				otherInArgs[i] = Vector{Sample{}}
				inArgs[i] = otherInArgs[i]
				warnings.Merge(ws)
			}
		}

		unwrapParenExpr(&e.Args[matrixArgIndex])
		arg := unwrapStepInvariantExpr(e.Args[matrixArgIndex])
		unwrapParenExpr(&arg)
		sel := arg.(*parser.MatrixSelector)
		selVS := sel.VectorSelector.(*parser.VectorSelector)

		ws, err := checkAndExpandSeriesSet(ev.ctx, sel)
		warnings.Merge(ws)
		if err != nil {
			ev.error(errWithWarnings{fmt.Errorf("expanding series: %w", err), warnings})
		}
		mat := make(Matrix, 0, len(selVS.Series)) // Output matrix.
		offset := durationMilliseconds(selVS.Offset)
		selRange := durationMilliseconds(sel.Range)
		stepRange := selRange
		if stepRange > ev.interval {
			stepRange = ev.interval
		}
		// Reuse objects across steps to save memory allocations.
		var floats []FPoint
		var histograms []HPoint
		var prevSS *Series
		inMatrix := make(Matrix, 1)
		inArgs[matrixArgIndex] = inMatrix
		enh := &EvalNodeHelper{Out: make(Vector, 0, 1)}
		// Process all the calls for one time series at a time.
		it := storage.NewBuffer(selRange)
		var chkIter chunkenc.Iterator
		for i, s := range selVS.Series {
			if err := contextDone(ev.ctx, "expression evaluation"); err != nil {
				ev.error(err)
			}
			ev.currentSamples -= len(floats) + totalHPointSize(histograms)
			if floats != nil {
				floats = floats[:0]
			}
			if histograms != nil {
				histograms = histograms[:0]
			}
			chkIter = s.Iterator(chkIter)
			it.Reset(chkIter)
			metric := selVS.Series[i].Labels()
			// The last_over_time function acts like offset; thus, it
			// should keep the metric name.  For all the other range
			// vector functions, the only change needed is to drop the
			// metric name in the output.
			if e.Func.Name != "last_over_time" {
				metric = metric.DropMetricName()
			}
			ss := Series{
				Metric: metric,
			}
			inMatrix[0].Metric = selVS.Series[i].Labels()
			for ts, step := ev.startTimestamp, -1; ts <= ev.endTimestamp; ts += ev.interval {
				step++
				// Set the non-matrix arguments.
				// They are scalar, so it is safe to use the step number
				// when looking up the argument, as there will be no gaps.
				for j := range e.Args {
					if j != matrixArgIndex {
						otherInArgs[j][0].F = otherArgs[j][0].Floats[step].F
					}
				}
				// Evaluate the matrix selector for this series
				// for this step, but only if this is the 1st
				// iteration or no @ modifier has been used.
				if ts == ev.startTimestamp || selVS.Timestamp == nil {
					maxt := ts - offset
					mint := maxt - selRange
					floats, histograms = ev.matrixIterSlice(it, mint, maxt, floats, histograms)
				}
				if len(floats)+len(histograms) == 0 {
					continue
				}
				inMatrix[0].Floats = floats
				inMatrix[0].Histograms = histograms
				enh.Ts = ts
				// Make the function call.
				outVec, annos := call(inArgs, e.Args, enh)
				warnings.Merge(annos)
				ev.samplesStats.IncrementSamplesAtStep(step, int64(len(floats)+totalHPointSize(histograms)))

				enh.Out = outVec[:0]
				if len(outVec) > 0 {
					if outVec[0].H == nil {
						if ss.Floats == nil {
							ss.Floats = reuseOrGetFPointSlices(prevSS, numSteps)
						}

						ss.Floats = append(ss.Floats, FPoint{F: outVec[0].F, T: ts})
					} else {
						if ss.Histograms == nil {
							ss.Histograms = reuseOrGetHPointSlices(prevSS, numSteps)
						}
						ss.Histograms = append(ss.Histograms, HPoint{H: outVec[0].H, T: ts})
					}
				}
				// Only buffer stepRange milliseconds from the second step on.
				it.ReduceDelta(stepRange)
			}
			histSamples := totalHPointSize(ss.Histograms)

			if len(ss.Floats)+histSamples > 0 {
				if ev.currentSamples+len(ss.Floats)+histSamples <= ev.maxSamples {
					mat = append(mat, ss)
					prevSS = &mat[len(mat)-1]
					ev.currentSamples += len(ss.Floats) + histSamples
				} else {
					ev.error(ErrTooManySamples(env))
				}
			}
			ev.samplesStats.UpdatePeak(ev.currentSamples)

			if e.Func.Name == "rate" || e.Func.Name == "increase" {
				samples := inMatrix[0]
				metricName := samples.Metric.Get(labels.MetricName)
				if metricName != "" && len(samples.Floats) > 0 &&
					!strings.HasSuffix(metricName, "_total") &&
					!strings.HasSuffix(metricName, "_sum") &&
					!strings.HasSuffix(metricName, "_count") &&
					!strings.HasSuffix(metricName, "_bucket") {
					warnings.Add(annotations.NewPossibleNonCounterInfo(metricName, e.Args[0].PositionRange()))
				}
			}
		}
		ev.samplesStats.UpdatePeak(ev.currentSamples)

		ev.currentSamples -= len(floats) + totalHPointSize(histograms)
		putFPointSlice(floats)
		putMatrixSelectorHPointSlice(histograms)

		// The absent_over_time function returns 0 or 1 series. So far, the matrix
		// contains multiple series. The following code will create a new series
		// with values of 1 for the timestamps where no series has value.
		if e.Func.Name == "absent_over_time" {
			steps := int(1 + (ev.endTimestamp-ev.startTimestamp)/ev.interval)
			// Iterate once to look for a complete series.
			for _, s := range mat {
				if len(s.Floats)+len(s.Histograms) == steps {
					return Matrix{}, warnings
				}
			}

			found := map[int64]struct{}{}

			for i, s := range mat {
				for _, p := range s.Floats {
					found[p.T] = struct{}{}
				}
				for _, p := range s.Histograms {
					found[p.T] = struct{}{}
				}
				if i > 0 && len(found) == steps {
					return Matrix{}, warnings
				}
			}

			newp := make([]FPoint, 0, steps-len(found))
			for ts := ev.startTimestamp; ts <= ev.endTimestamp; ts += ev.interval {
				if _, ok := found[ts]; !ok {
					newp = append(newp, FPoint{T: ts, F: 1})
				}
			}

			return Matrix{
				Series{
					Metric: createLabelsForAbsentFunction(e.Args[0]),
					Floats: newp,
				},
			}, warnings
		}

		if mat.ContainsSameLabelset() {
			ev.errorf("vector cannot contain metrics with the same labelset")
		}

		return mat, warnings

	case *parser.ParenExpr:
		return ev.eval(e.Expr)

	case *parser.UnaryExpr:
		val, ws := ev.eval(e.Expr)
		mat := val.(Matrix)
		if e.Op == parser.SUB {
			for i := range mat {
				mat[i].Metric = mat[i].Metric.DropMetricName()
				for j := range mat[i].Floats {
					mat[i].Floats[j].F = -mat[i].Floats[j].F
				}
			}
			if mat.ContainsSameLabelset() {
				ev.errorf("vector cannot contain metrics with the same labelset")
			}
		}
		return mat, ws

	case *parser.BinaryExpr:
		switch lt, rt := e.LHS.Type(), e.RHS.Type(); {
		case lt == parser.ValueTypeScalar && rt == parser.ValueTypeScalar:
			return ev.rangeEval(nil, func(v []parser.Value, _ [][]EvalSeriesHelper, enh *EvalNodeHelper) (Vector, annotations.Annotations) {
				val := scalarBinop(e.Op, v[0].(Vector)[0].F, v[1].(Vector)[0].F)
				return append(enh.Out, Sample{F: val}), nil
			}, e.LHS, e.RHS)
		case lt == parser.ValueTypeVector && rt == parser.ValueTypeVector:
			// Function to compute the join signature for each series.
			buf := make([]byte, 0, 1024)
			sigf := signatureFunc(e.VectorMatching.On, buf, e.VectorMatching.MatchingLabels...)
			initSignatures := func(series labels.Labels, h *EvalSeriesHelper) {
				h.signature = sigf(series)
			}
			switch e.Op {
			case parser.LAND:
				return ev.rangeEval(initSignatures, func(v []parser.Value, sh [][]EvalSeriesHelper, enh *EvalNodeHelper) (Vector, annotations.Annotations) {
					return ev.VectorAnd(v[0].(Vector), v[1].(Vector), e.VectorMatching, sh[0], sh[1], enh), nil
				}, e.LHS, e.RHS)
			case parser.LOR:
				return ev.rangeEval(initSignatures, func(v []parser.Value, sh [][]EvalSeriesHelper, enh *EvalNodeHelper) (Vector, annotations.Annotations) {
					return ev.VectorOr(v[0].(Vector), v[1].(Vector), e.VectorMatching, sh[0], sh[1], enh), nil
				}, e.LHS, e.RHS)
			case parser.LUNLESS:
				return ev.rangeEval(initSignatures, func(v []parser.Value, sh [][]EvalSeriesHelper, enh *EvalNodeHelper) (Vector, annotations.Annotations) {
					return ev.VectorUnless(v[0].(Vector), v[1].(Vector), e.VectorMatching, sh[0], sh[1], enh), nil
				}, e.LHS, e.RHS)
			default:
				return ev.rangeEval(initSignatures, func(v []parser.Value, sh [][]EvalSeriesHelper, enh *EvalNodeHelper) (Vector, annotations.Annotations) {
					return ev.VectorBinop(e.Op, v[0].(Vector), v[1].(Vector), e.VectorMatching, e.ReturnBool, sh[0], sh[1], enh), nil
				}, e.LHS, e.RHS)
			}

		case lt == parser.ValueTypeVector && rt == parser.ValueTypeScalar:
			return ev.rangeEval(nil, func(v []parser.Value, _ [][]EvalSeriesHelper, enh *EvalNodeHelper) (Vector, annotations.Annotations) {
				return ev.VectorscalarBinop(e.Op, v[0].(Vector), Scalar{V: v[1].(Vector)[0].F}, false, e.ReturnBool, enh), nil
			}, e.LHS, e.RHS)

		case lt == parser.ValueTypeScalar && rt == parser.ValueTypeVector:
			return ev.rangeEval(nil, func(v []parser.Value, _ [][]EvalSeriesHelper, enh *EvalNodeHelper) (Vector, annotations.Annotations) {
				return ev.VectorscalarBinop(e.Op, v[1].(Vector), Scalar{V: v[0].(Vector)[0].F}, true, e.ReturnBool, enh), nil
			}, e.LHS, e.RHS)
		}

	case *parser.NumberLiteral:
		return ev.rangeEval(nil, func(v []parser.Value, _ [][]EvalSeriesHelper, enh *EvalNodeHelper) (Vector, annotations.Annotations) {
			return append(enh.Out, Sample{F: e.Val, Metric: labels.EmptyLabels()}), nil
		})

	case *parser.StringLiteral:
		return String{V: e.Val, T: ev.startTimestamp}, nil

	case *parser.VectorSelector:
		ws, err := checkAndExpandSeriesSet(ev.ctx, e)
		if err != nil {
			ev.error(errWithWarnings{fmt.Errorf("expanding series: %w", err), ws})
		}
		mat := make(Matrix, 0, len(e.Series))
		var prevSS *Series
		it := storage.NewMemoizedEmptyIterator(durationMilliseconds(ev.lookbackDelta))
		var chkIter chunkenc.Iterator
		for i, s := range e.Series {
			if err := contextDone(ev.ctx, "expression evaluation"); err != nil {
				ev.error(err)
			}
			chkIter = s.Iterator(chkIter)
			it.Reset(chkIter)
			ss := Series{
				Metric: e.Series[i].Labels(),
			}

			for ts, step := ev.startTimestamp, -1; ts <= ev.endTimestamp; ts += ev.interval {
				step++
				_, f, h, ok := ev.vectorSelectorSingle(it, e, ts)
				if ok {
					if ev.currentSamples < ev.maxSamples {
						if h == nil {
							if ss.Floats == nil {
								ss.Floats = reuseOrGetFPointSlices(prevSS, numSteps)
							}
							ss.Floats = append(ss.Floats, FPoint{F: f, T: ts})
							ev.currentSamples++
							ev.samplesStats.IncrementSamplesAtStep(step, 1)
						} else {
							if ss.Histograms == nil {
								ss.Histograms = reuseOrGetHPointSlices(prevSS, numSteps)
							}
							point := HPoint{H: h, T: ts}
							ss.Histograms = append(ss.Histograms, point)
							histSize := point.size()
							ev.currentSamples += histSize
							ev.samplesStats.IncrementSamplesAtStep(step, int64(histSize))
						}
					} else {
						ev.error(ErrTooManySamples(env))
					}
				}
			}

			if len(ss.Floats)+len(ss.Histograms) > 0 {
				mat = append(mat, ss)
				prevSS = &mat[len(mat)-1]
			}
		}
		ev.samplesStats.UpdatePeak(ev.currentSamples)
		return mat, ws

	case *parser.MatrixSelector:
		if ev.startTimestamp != ev.endTimestamp {
			panic(errors.New("cannot do range evaluation of matrix selector"))
		}
		return ev.matrixSelector(e)

	case *parser.SubqueryExpr:
		offsetMillis := durationMilliseconds(e.Offset)
		rangeMillis := durationMilliseconds(e.Range)
		newEv := &evaluator{
			endTimestamp:             ev.endTimestamp - offsetMillis,
			ctx:                      ev.ctx,
			currentSamples:           ev.currentSamples,
			maxSamples:               ev.maxSamples,
			logger:                   ev.logger,
			lookbackDelta:            ev.lookbackDelta,
			samplesStats:             ev.samplesStats.NewChild(),
			noStepSubqueryIntervalFn: ev.noStepSubqueryIntervalFn,
		}

		if e.Step != 0 {
			newEv.interval = durationMilliseconds(e.Step)
		} else {
			newEv.interval = ev.noStepSubqueryIntervalFn(rangeMillis)
		}

		// Start with the first timestamp after (ev.startTimestamp - offset - range)
		// that is aligned with the step (multiple of 'newEv.interval').
		newEv.startTimestamp = newEv.interval * ((ev.startTimestamp - offsetMillis - rangeMillis) / newEv.interval)
		if newEv.startTimestamp < (ev.startTimestamp - offsetMillis - rangeMillis) {
			newEv.startTimestamp += newEv.interval
		}

		if newEv.startTimestamp != ev.startTimestamp {
			// Adjust the offset of selectors based on the new
			// start time of the evaluator since the calculation
			// of the offset with @ happens w.r.t. the start time.
			setOffsetForAtModifier(newEv.startTimestamp, e.Expr)
		}

		res, ws := newEv.eval(e.Expr)
		ev.currentSamples = newEv.currentSamples
		ev.samplesStats.UpdatePeakFromSubquery(newEv.samplesStats)
		ev.samplesStats.IncrementSamplesAtTimestamp(ev.endTimestamp, newEv.samplesStats.TotalSamples)
		return res, ws
	case *parser.StepInvariantExpr:
		switch ce := e.Expr.(type) {
		case *parser.StringLiteral, *parser.NumberLiteral:
			return ev.eval(ce)
		}

		newEv := &evaluator{
			startTimestamp:           ev.startTimestamp,
			endTimestamp:             ev.startTimestamp, // Always a single evaluation.
			interval:                 ev.interval,
			ctx:                      ev.ctx,
			currentSamples:           ev.currentSamples,
			maxSamples:               ev.maxSamples,
			logger:                   ev.logger,
			lookbackDelta:            ev.lookbackDelta,
			samplesStats:             ev.samplesStats.NewChild(),
			noStepSubqueryIntervalFn: ev.noStepSubqueryIntervalFn,
		}
		res, ws := newEv.eval(e.Expr)
		ev.currentSamples = newEv.currentSamples
		ev.samplesStats.UpdatePeakFromSubquery(newEv.samplesStats)
		for ts, step := ev.startTimestamp, -1; ts <= ev.endTimestamp; ts += ev.interval {
			step++
			ev.samplesStats.IncrementSamplesAtStep(step, newEv.samplesStats.TotalSamples)
		}
		switch e.Expr.(type) {
		case *parser.MatrixSelector, *parser.SubqueryExpr:
			// We do not duplicate results for range selectors since result is a matrix
			// with their unique timestamps which does not depend on the step.
			return res, ws
		}

		// For every evaluation while the value remains same, the timestamp for that
		// value would change for different eval times. Hence we duplicate the result
		// with changed timestamps.
		mat, ok := res.(Matrix)
		if !ok {
			panic(fmt.Errorf("unexpected result in StepInvariantExpr evaluation: %T", expr))
		}
		for i := range mat {
			if len(mat[i].Floats)+len(mat[i].Histograms) != 1 {
				panic(fmt.Errorf("unexpected number of samples"))
			}
			for ts := ev.startTimestamp + ev.interval; ts <= ev.endTimestamp; ts += ev.interval {
				if len(mat[i].Floats) > 0 {
					mat[i].Floats = append(mat[i].Floats, FPoint{
						T: ts,
						F: mat[i].Floats[0].F,
					})
					ev.currentSamples++
				} else {
					point := HPoint{
						T: ts,
						H: mat[i].Histograms[0].H,
					}
					mat[i].Histograms = append(mat[i].Histograms, point)
					ev.currentSamples += point.size()
				}
				if ev.currentSamples > ev.maxSamples {
					ev.error(ErrTooManySamples(env))
				}
			}
		}
		ev.samplesStats.UpdatePeak(ev.currentSamples)
		return res, ws
	}

	panic(fmt.Errorf("unhandled expression of type: %T", expr))
}

// reuseOrGetFPointSlices reuses the space from previous slice to create new slice if the former has lots of room.
// The previous slices capacity is adjusted so when it is re-used from the pool it doesn't overflow into the new one.
func reuseOrGetHPointSlices(prevSS *Series, numSteps int) (r []HPoint) {
	if prevSS != nil && cap(prevSS.Histograms)-2*len(prevSS.Histograms) > 0 {
		r = prevSS.Histograms[len(prevSS.Histograms):]
		prevSS.Histograms = prevSS.Histograms[0:len(prevSS.Histograms):len(prevSS.Histograms)]
		return
	}

	return getHPointSlice(numSteps)
}

// reuseOrGetFPointSlices reuses the space from previous slice to create new slice if the former has lots of room.
// The previous slices capacity is adjusted so when it is re-used from the pool it doesn't overflow into the new one.
func reuseOrGetFPointSlices(prevSS *Series, numSteps int) (r []FPoint) {
	if prevSS != nil && cap(prevSS.Floats)-2*len(prevSS.Floats) > 0 {
		r = prevSS.Floats[len(prevSS.Floats):]
		prevSS.Floats = prevSS.Floats[0:len(prevSS.Floats):len(prevSS.Floats)]
		return
	}

	return getFPointSlice(numSteps)
}

func (ev *evaluator) rangeEvalTimestampFunctionOverVectorSelector(vs *parser.VectorSelector, call FunctionCall, e *parser.Call) (parser.Value, annotations.Annotations) {
	ws, err := checkAndExpandSeriesSet(ev.ctx, vs)
	if err != nil {
		ev.error(errWithWarnings{fmt.Errorf("expanding series: %w", err), ws})
	}

	seriesIterators := make([]*storage.MemoizedSeriesIterator, len(vs.Series))
	for i, s := range vs.Series {
		it := s.Iterator(nil)
		seriesIterators[i] = storage.NewMemoizedIterator(it, durationMilliseconds(ev.lookbackDelta))
	}

	return ev.rangeEval(nil, func(v []parser.Value, _ [][]EvalSeriesHelper, enh *EvalNodeHelper) (Vector, annotations.Annotations) {
		if vs.Timestamp != nil {
			// This is a special case for "timestamp()" when the @ modifier is used, to ensure that
			// we return a point for each time step in this case.
			// See https://github.com/prometheus/prometheus/issues/8433.
			vs.Offset = time.Duration(enh.Ts-*vs.Timestamp) * time.Millisecond
		}

		vec := make(Vector, 0, len(vs.Series))
		for i, s := range vs.Series {
			it := seriesIterators[i]
			t, f, h, ok := ev.vectorSelectorSingle(it, vs, enh.Ts)
			if ok {
				vec = append(vec, Sample{
					Metric: s.Labels(),
					T:      t,
					F:      f,
					H:      h,
				})
				histSize := 0
				if h != nil {
					histSize := h.Size() / 16 // 16 bytes per sample.
					ev.currentSamples += histSize
				}
				ev.currentSamples++

				ev.samplesStats.IncrementSamplesAtTimestamp(enh.Ts, int64(1+histSize))
				if ev.currentSamples > ev.maxSamples {
					ev.error(ErrTooManySamples(env))
				}
			}
		}
		ev.samplesStats.UpdatePeak(ev.currentSamples)
		vec, annos := call([]parser.Value{vec}, e.Args, enh)
		return vec, ws.Merge(annos)
	})
}

// vectorSelectorSingle evaluates an instant vector for the iterator of one time series.
func (ev *evaluator) vectorSelectorSingle(it *storage.MemoizedSeriesIterator, node *parser.VectorSelector, ts int64) (
	int64, float64, *histogram.FloatHistogram, bool,
) {
	refTime := ts - durationMilliseconds(node.Offset)
	var t int64
	var v float64
	var h *histogram.FloatHistogram

	valueType := it.Seek(refTime)
	switch valueType {
	case chunkenc.ValNone:
		if it.Err() != nil {
			ev.error(it.Err())
		}
	case chunkenc.ValFloat:
		t, v = it.At()
	case chunkenc.ValFloatHistogram:
		t, h = it.AtFloatHistogram()
	default:
		panic(fmt.Errorf("unknown value type %v", valueType))
	}
	if valueType == chunkenc.ValNone || t > refTime {
		var ok bool
		t, v, h, ok = it.PeekPrev()
		if !ok || t < refTime-durationMilliseconds(ev.lookbackDelta) {
			return 0, 0, nil, false
		}
	}
	if value.IsStaleNaN(v) || (h != nil && value.IsStaleNaN(h.Sum)) {
		return 0, 0, nil, false
	}
	return t, v, h, true
}

var (
	fPointPool zeropool.Pool[[]FPoint]
	hPointPool zeropool.Pool[[]HPoint]

	// matrixSelectorHPool holds reusable histogram slices used by the matrix
	// selector. The key difference between this pool and the hPointPool is that
	// slices returned by this pool should never hold multiple copies of the same
	// histogram pointer since histogram objects are reused across query evaluation
	// steps.
	matrixSelectorHPool zeropool.Pool[[]HPoint]
)

func getFPointSlice(sz int) []FPoint {
	if p := fPointPool.Get(); p != nil {
		return p
	}

	if sz > maxPointsSliceSize {
		sz = maxPointsSliceSize
	}

	return make([]FPoint, 0, sz)
}

// putFPointSlice will return a FPoint slice of size max(maxPointsSliceSize, sz).
// This function is called with an estimated size which often can be over-estimated.
func putFPointSlice(p []FPoint) {
	if p != nil {
		fPointPool.Put(p[:0])
	}
}

// getHPointSlice will return a HPoint slice of size max(maxPointsSliceSize, sz).
// This function is called with an estimated size which often can be over-estimated.
func getHPointSlice(sz int) []HPoint {
	if p := hPointPool.Get(); p != nil {
		return p
	}

	if sz > maxPointsSliceSize {
		sz = maxPointsSliceSize
	}

	return make([]HPoint, 0, sz)
}

func putHPointSlice(p []HPoint) {
	if p != nil {
		hPointPool.Put(p[:0])
	}
}

func getMatrixSelectorHPoints() []HPoint {
	if p := matrixSelectorHPool.Get(); p != nil {
		return p
	}

	return make([]HPoint, 0, matrixSelectorSliceSize)
}

func putMatrixSelectorHPointSlice(p []HPoint) {
	if p != nil {
		matrixSelectorHPool.Put(p[:0])
	}
}

// matrixSelector evaluates a *parser.MatrixSelector expression.
func (ev *evaluator) matrixSelector(node *parser.MatrixSelector) (Matrix, annotations.Annotations) {
	var (
		vs = node.VectorSelector.(*parser.VectorSelector)

		offset = durationMilliseconds(vs.Offset)
		maxt   = ev.startTimestamp - offset
		mint   = maxt - durationMilliseconds(node.Range)
		matrix = make(Matrix, 0, len(vs.Series))

		it = storage.NewBuffer(durationMilliseconds(node.Range))
	)
	ws, err := checkAndExpandSeriesSet(ev.ctx, node)
	if err != nil {
		ev.error(errWithWarnings{fmt.Errorf("expanding series: %w", err), ws})
	}

	var chkIter chunkenc.Iterator
	series := vs.Series
	for i, s := range series {
		if err := contextDone(ev.ctx, "expression evaluation"); err != nil {
			ev.error(err)
		}
		chkIter = s.Iterator(chkIter)
		it.Reset(chkIter)
		ss := Series{
			Metric: series[i].Labels(),
		}

		ss.Floats, ss.Histograms = ev.matrixIterSlice(it, mint, maxt, nil, nil)
		totalSize := int64(len(ss.Floats)) + int64(totalHPointSize(ss.Histograms))
		ev.samplesStats.IncrementSamplesAtTimestamp(ev.startTimestamp, totalSize)

		if totalSize > 0 {
			matrix = append(matrix, ss)
		} else {
			putFPointSlice(ss.Floats)
			putHPointSlice(ss.Histograms)
		}
	}
	return matrix, ws
}

// matrixIterSlice populates a matrix vector covering the requested range for a
// single time series, with points retrieved from an iterator.
//
// As an optimization, the matrix vector may already contain points of the same
// time series from the evaluation of an earlier step (with lower mint and maxt
// values). Any such points falling before mint are discarded; points that fall
// into the [mint, maxt] range are retained; only points with later timestamps
// are populated from the iterator.
func (ev *evaluator) matrixIterSlice(
	it *storage.BufferedSeriesIterator, mint, maxt int64,
	floats []FPoint, histograms []HPoint,
) ([]FPoint, []HPoint) {
	mintFloats, mintHistograms := mint, mint

	// First floats...
	if len(floats) > 0 && floats[len(floats)-1].T >= mint {
		// There is an overlap between previous and current ranges, retain common
		// points. In most such cases:
		//   (a) the overlap is significantly larger than the eval step; and/or
		//   (b) the number of samples is relatively small.
		// so a linear search will be as fast as a binary search.
		var drop int
		for drop = 0; floats[drop].T < mint; drop++ {
		}
		ev.currentSamples -= drop
		copy(floats, floats[drop:])
		floats = floats[:len(floats)-drop]
		// Only append points with timestamps after the last timestamp we have.
		mintFloats = floats[len(floats)-1].T + 1
	} else {
		ev.currentSamples -= len(floats)
		if floats != nil {
			floats = floats[:0]
		}
	}

	// ...then the same for histograms. TODO(beorn7): Use generics?
	if len(histograms) > 0 && histograms[len(histograms)-1].T >= mint {
		// There is an overlap between previous and current ranges, retain common
		// points. In most such cases:
		//   (a) the overlap is significantly larger than the eval step; and/or
		//   (b) the number of samples is relatively small.
		// so a linear search will be as fast as a binary search.
		var drop int
		for drop = 0; histograms[drop].T < mint; drop++ {
		}
		// Rotate the buffer around the drop index so that points before mint can be
		// reused to store new histograms.
		tail := make([]HPoint, drop)
		copy(tail, histograms[:drop])
		copy(histograms, histograms[drop:])
		copy(histograms[len(histograms)-drop:], tail)
		histograms = histograms[:len(histograms)-drop]
		ev.currentSamples -= totalHPointSize(histograms)
		// Only append points with timestamps after the last timestamp we have.
		mintHistograms = histograms[len(histograms)-1].T + 1
	} else {
		ev.currentSamples -= totalHPointSize(histograms)
		if histograms != nil {
			histograms = histograms[:0]
		}
	}

	soughtValueType := it.Seek(maxt)
	if soughtValueType == chunkenc.ValNone {
		if it.Err() != nil {
			ev.error(it.Err())
		}
	}

	buf := it.Buffer()
loop:
	for {
		switch buf.Next() {
		case chunkenc.ValNone:
			break loop
		case chunkenc.ValFloatHistogram, chunkenc.ValHistogram:
			t := buf.AtT()
			// Values in the buffer are guaranteed to be smaller than maxt.
			if t >= mintHistograms {
				if histograms == nil {
					histograms = getMatrixSelectorHPoints()
				}
				n := len(histograms)
				if n < cap(histograms) {
					histograms = histograms[:n+1]
				} else {
					histograms = append(histograms, HPoint{H: &histogram.FloatHistogram{}})
				}
				histograms[n].T, histograms[n].H = buf.AtFloatHistogram(histograms[n].H)
				if value.IsStaleNaN(histograms[n].H.Sum) {
					histograms = histograms[:n]
					continue loop
				}
				if ev.currentSamples >= ev.maxSamples {
					ev.error(ErrTooManySamples(env))
				}
				ev.currentSamples += histograms[n].size()
			}
		case chunkenc.ValFloat:
			t, f := buf.At()
			if value.IsStaleNaN(f) {
				continue loop
			}
			// Values in the buffer are guaranteed to be smaller than maxt.
			if t >= mintFloats {
				if ev.currentSamples >= ev.maxSamples {
					ev.error(ErrTooManySamples(env))
				}
				ev.currentSamples++
				if floats == nil {
					floats = getFPointSlice(16)
				}
				floats = append(floats, FPoint{T: t, F: f})
			}
		}
	}
	// The sought sample might also be in the range.
	switch soughtValueType {
	case chunkenc.ValFloatHistogram, chunkenc.ValHistogram:
		if it.AtT() != maxt {
			break
		}
		if histograms == nil {
			histograms = getMatrixSelectorHPoints()
<<<<<<< HEAD
		}
		n := len(histograms)
		if n < cap(histograms) {
			histograms = histograms[:n+1]
		} else {
			histograms = append(histograms, HPoint{H: &histogram.FloatHistogram{}})
		}
		histograms[n].T, histograms[n].H = it.AtFloatHistogram(histograms[n].H)
		if value.IsStaleNaN(histograms[n].H.Sum) {
			histograms = histograms[:n]
			break
		}
=======
		}
		n := len(histograms)
		if n < cap(histograms) {
			histograms = histograms[:n+1]
		} else {
			histograms = append(histograms, HPoint{H: &histogram.FloatHistogram{}})
		}
		histograms[n].T, histograms[n].H = it.AtFloatHistogram(histograms[n].H)
		if value.IsStaleNaN(histograms[n].H.Sum) {
			histograms = histograms[:n]
			break
		}
>>>>>>> aba00714
		if ev.currentSamples >= ev.maxSamples {
			ev.error(ErrTooManySamples(env))
		}
		ev.currentSamples += histograms[n].size()

	case chunkenc.ValFloat:
		t, f := it.At()
		if t == maxt && !value.IsStaleNaN(f) {
			if ev.currentSamples >= ev.maxSamples {
				ev.error(ErrTooManySamples(env))
			}
			if floats == nil {
				floats = getFPointSlice(16)
			}
			floats = append(floats, FPoint{T: t, F: f})
			ev.currentSamples++
		}
	}
	ev.samplesStats.UpdatePeak(ev.currentSamples)
	return floats, histograms
}

func (ev *evaluator) VectorAnd(lhs, rhs Vector, matching *parser.VectorMatching, lhsh, rhsh []EvalSeriesHelper, enh *EvalNodeHelper) Vector {
	if matching.Card != parser.CardManyToMany {
		panic("set operations must only use many-to-many matching")
	}
	if len(lhs) == 0 || len(rhs) == 0 {
		return nil // Short-circuit: AND with nothing is nothing.
	}

	// The set of signatures for the right-hand side Vector.
	rightSigs := map[string]struct{}{}
	// Add all rhs samples to a map so we can easily find matches later.
	for _, sh := range rhsh {
		rightSigs[sh.signature] = struct{}{}
	}

	for i, ls := range lhs {
		// If there's a matching entry in the right-hand side Vector, add the sample.
		if _, ok := rightSigs[lhsh[i].signature]; ok {
			enh.Out = append(enh.Out, ls)
		}
	}
	return enh.Out
}

func (ev *evaluator) VectorOr(lhs, rhs Vector, matching *parser.VectorMatching, lhsh, rhsh []EvalSeriesHelper, enh *EvalNodeHelper) Vector {
	switch {
	case matching.Card != parser.CardManyToMany:
		panic("set operations must only use many-to-many matching")
	case len(lhs) == 0: // Short-circuit.
		enh.Out = append(enh.Out, rhs...)
		return enh.Out
	case len(rhs) == 0:
		enh.Out = append(enh.Out, lhs...)
		return enh.Out
	}

	leftSigs := map[string]struct{}{}
	// Add everything from the left-hand-side Vector.
	for i, ls := range lhs {
		leftSigs[lhsh[i].signature] = struct{}{}
		enh.Out = append(enh.Out, ls)
	}
	// Add all right-hand side elements which have not been added from the left-hand side.
	for j, rs := range rhs {
		if _, ok := leftSigs[rhsh[j].signature]; !ok {
			enh.Out = append(enh.Out, rs)
		}
	}
	return enh.Out
}

func (ev *evaluator) VectorUnless(lhs, rhs Vector, matching *parser.VectorMatching, lhsh, rhsh []EvalSeriesHelper, enh *EvalNodeHelper) Vector {
	if matching.Card != parser.CardManyToMany {
		panic("set operations must only use many-to-many matching")
	}
	// Short-circuit: empty rhs means we will return everything in lhs;
	// empty lhs means we will return empty - don't need to build a map.
	if len(lhs) == 0 || len(rhs) == 0 {
		enh.Out = append(enh.Out, lhs...)
		return enh.Out
	}

	rightSigs := map[string]struct{}{}
	for _, sh := range rhsh {
		rightSigs[sh.signature] = struct{}{}
	}

	for i, ls := range lhs {
		if _, ok := rightSigs[lhsh[i].signature]; !ok {
			enh.Out = append(enh.Out, ls)
		}
	}
	return enh.Out
}

// VectorBinop evaluates a binary operation between two Vectors, excluding set operators.
func (ev *evaluator) VectorBinop(op parser.ItemType, lhs, rhs Vector, matching *parser.VectorMatching, returnBool bool, lhsh, rhsh []EvalSeriesHelper, enh *EvalNodeHelper) Vector {
	if matching.Card == parser.CardManyToMany {
		panic("many-to-many only allowed for set operators")
	}
	if len(lhs) == 0 || len(rhs) == 0 {
		return nil // Short-circuit: nothing is going to match.
	}

	// The control flow below handles one-to-one or many-to-one matching.
	// For one-to-many, swap sidedness and account for the swap when calculating
	// values.
	if matching.Card == parser.CardOneToMany {
		lhs, rhs = rhs, lhs
		lhsh, rhsh = rhsh, lhsh
	}

	// All samples from the rhs hashed by the matching label/values.
	if enh.rightSigs == nil {
		enh.rightSigs = make(map[string]Sample, len(enh.Out))
	} else {
		for k := range enh.rightSigs {
			delete(enh.rightSigs, k)
		}
	}
	rightSigs := enh.rightSigs

	// Add all rhs samples to a map so we can easily find matches later.
	for i, rs := range rhs {
		sig := rhsh[i].signature
		// The rhs is guaranteed to be the 'one' side. Having multiple samples
		// with the same signature means that the matching is many-to-many.
		if duplSample, found := rightSigs[sig]; found {
			// oneSide represents which side of the vector represents the 'one' in the many-to-one relationship.
			oneSide := "right"
			if matching.Card == parser.CardOneToMany {
				oneSide = "left"
			}
			matchedLabels := rs.Metric.MatchLabels(matching.On, matching.MatchingLabels...)
			// Many-to-many matching not allowed.
			ev.errorf("found duplicate series for the match group %s on the %s hand-side of the operation: [%s, %s]"+
				";many-to-many matching not allowed: matching labels must be unique on one side", matchedLabels.String(), oneSide, rs.Metric.String(), duplSample.Metric.String())
		}
		rightSigs[sig] = rs
	}

	// Tracks the match-signature. For one-to-one operations the value is nil. For many-to-one
	// the value is a set of signatures to detect duplicated result elements.
	if enh.matchedSigs == nil {
		enh.matchedSigs = make(map[string]map[uint64]struct{}, len(rightSigs))
	} else {
		for k := range enh.matchedSigs {
			delete(enh.matchedSigs, k)
		}
	}
	matchedSigs := enh.matchedSigs

	// For all lhs samples find a respective rhs sample and perform
	// the binary operation.
	for i, ls := range lhs {
		sig := lhsh[i].signature

		rs, found := rightSigs[sig] // Look for a match in the rhs Vector.
		if !found {
			continue
		}

		// Account for potentially swapped sidedness.
		fl, fr := ls.F, rs.F
		hl, hr := ls.H, rs.H
		if matching.Card == parser.CardOneToMany {
			fl, fr = fr, fl
			hl, hr = hr, hl
		}
		floatValue, histogramValue, keep := vectorElemBinop(op, fl, fr, hl, hr)
		switch {
		case returnBool:
			if keep {
				floatValue = 1.0
			} else {
				floatValue = 0.0
			}
		case !keep:
			continue
		}
		metric := resultMetric(ls.Metric, rs.Metric, op, matching, enh)
		if returnBool {
			metric = metric.DropMetricName()
		}
		insertedSigs, exists := matchedSigs[sig]
		if matching.Card == parser.CardOneToOne {
			if exists {
				ev.errorf("multiple matches for labels: many-to-one matching must be explicit (group_left/group_right)")
			}
			matchedSigs[sig] = nil // Set existence to true.
		} else {
			// In many-to-one matching the grouping labels have to ensure a unique metric
			// for the result Vector. Check whether those labels have already been added for
			// the same matching labels.
			insertSig := metric.Hash()

			if !exists {
				insertedSigs = map[uint64]struct{}{}
				matchedSigs[sig] = insertedSigs
			} else if _, duplicate := insertedSigs[insertSig]; duplicate {
				ev.errorf("multiple matches for labels: grouping labels must ensure unique matches")
			}
			insertedSigs[insertSig] = struct{}{}
		}

		enh.Out = append(enh.Out, Sample{
			Metric: metric,
			F:      floatValue,
			H:      histogramValue,
		})
	}
	return enh.Out
}

func signatureFunc(on bool, b []byte, names ...string) func(labels.Labels) string {
	if on {
		slices.Sort(names)
		return func(lset labels.Labels) string {
			return string(lset.BytesWithLabels(b, names...))
		}
	}
	names = append([]string{labels.MetricName}, names...)
	slices.Sort(names)
	return func(lset labels.Labels) string {
		return string(lset.BytesWithoutLabels(b, names...))
	}
}

// resultMetric returns the metric for the given sample(s) based on the Vector
// binary operation and the matching options.
func resultMetric(lhs, rhs labels.Labels, op parser.ItemType, matching *parser.VectorMatching, enh *EvalNodeHelper) labels.Labels {
	if enh.resultMetric == nil {
		enh.resultMetric = make(map[string]labels.Labels, len(enh.Out))
	}

	enh.resetBuilder(lhs)
	buf := bytes.NewBuffer(enh.lblResultBuf[:0])
	enh.lblBuf = lhs.Bytes(enh.lblBuf)
	buf.Write(enh.lblBuf)
	enh.lblBuf = rhs.Bytes(enh.lblBuf)
	buf.Write(enh.lblBuf)
	enh.lblResultBuf = buf.Bytes()

	if ret, ok := enh.resultMetric[string(enh.lblResultBuf)]; ok {
		return ret
	}
	str := string(enh.lblResultBuf)

	if shouldDropMetricName(op) {
		enh.lb.Del(labels.MetricName)
	}

	if matching.Card == parser.CardOneToOne {
		if matching.On {
			enh.lb.Keep(matching.MatchingLabels...)
		} else {
			enh.lb.Del(matching.MatchingLabels...)
		}
	}
	for _, ln := range matching.Include {
		// Included labels from the `group_x` modifier are taken from the "one"-side.
		if v := rhs.Get(ln); v != "" {
			enh.lb.Set(ln, v)
		} else {
			enh.lb.Del(ln)
		}
	}

	ret := enh.lb.Labels()
	enh.resultMetric[str] = ret
	return ret
}

// VectorscalarBinop evaluates a binary operation between a Vector and a Scalar.
func (ev *evaluator) VectorscalarBinop(op parser.ItemType, lhs Vector, rhs Scalar, swap, returnBool bool, enh *EvalNodeHelper) Vector {
	for _, lhsSample := range lhs {
		lf, rf := lhsSample.F, rhs.V
		var rh *histogram.FloatHistogram
		lh := lhsSample.H
		// lhs always contains the Vector. If the original position was different
		// swap for calculating the value.
		if swap {
			lf, rf = rf, lf
			lh, rh = rh, lh
		}
		float, histogram, keep := vectorElemBinop(op, lf, rf, lh, rh)
		// Catch cases where the scalar is the LHS in a scalar-vector comparison operation.
		// We want to always keep the vector element value as the output value, even if it's on the RHS.
		if op.IsComparisonOperator() && swap {
			float = rf
			histogram = rh
		}
		if returnBool {
			if keep {
				float = 1.0
			} else {
				float = 0.0
			}
			keep = true
		}
		if keep {
			lhsSample.F = float
			lhsSample.H = histogram
			if shouldDropMetricName(op) || returnBool {
				lhsSample.Metric = lhsSample.Metric.DropMetricName()
			}
			enh.Out = append(enh.Out, lhsSample)
		}
	}
	return enh.Out
}

// scalarBinop evaluates a binary operation between two Scalars.
func scalarBinop(op parser.ItemType, lhs, rhs float64) float64 {
	switch op {
	case parser.ADD:
		return lhs + rhs
	case parser.SUB:
		return lhs - rhs
	case parser.MUL:
		return lhs * rhs
	case parser.DIV:
		return lhs / rhs
	case parser.POW:
		return math.Pow(lhs, rhs)
	case parser.MOD:
		return math.Mod(lhs, rhs)
	case parser.EQLC:
		return btos(lhs == rhs)
	case parser.NEQ:
		return btos(lhs != rhs)
	case parser.GTR:
		return btos(lhs > rhs)
	case parser.LSS:
		return btos(lhs < rhs)
	case parser.GTE:
		return btos(lhs >= rhs)
	case parser.LTE:
		return btos(lhs <= rhs)
	case parser.ATAN2:
		return math.Atan2(lhs, rhs)
	}
	panic(fmt.Errorf("operator %q not allowed for Scalar operations", op))
}

// vectorElemBinop evaluates a binary operation between two Vector elements.
func vectorElemBinop(op parser.ItemType, lhs, rhs float64, hlhs, hrhs *histogram.FloatHistogram) (float64, *histogram.FloatHistogram, bool) {
	switch op {
	case parser.ADD:
		if hlhs != nil && hrhs != nil {
			return 0, hlhs.Copy().Add(hrhs).Compact(0), true
		}
		return lhs + rhs, nil, true
	case parser.SUB:
		if hlhs != nil && hrhs != nil {
			return 0, hlhs.Copy().Sub(hrhs).Compact(0), true
		}
		return lhs - rhs, nil, true
	case parser.MUL:
		if hlhs != nil && hrhs == nil {
			return 0, hlhs.Copy().Mul(rhs), true
		}
		if hlhs == nil && hrhs != nil {
			return 0, hrhs.Copy().Mul(lhs), true
		}
		return lhs * rhs, nil, true
	case parser.DIV:
		if hlhs != nil && hrhs == nil {
			return 0, hlhs.Copy().Div(rhs), true
		}
		return lhs / rhs, nil, true
	case parser.POW:
		return math.Pow(lhs, rhs), nil, true
	case parser.MOD:
		return math.Mod(lhs, rhs), nil, true
	case parser.EQLC:
		return lhs, nil, lhs == rhs
	case parser.NEQ:
		return lhs, nil, lhs != rhs
	case parser.GTR:
		return lhs, nil, lhs > rhs
	case parser.LSS:
		return lhs, nil, lhs < rhs
	case parser.GTE:
		return lhs, nil, lhs >= rhs
	case parser.LTE:
		return lhs, nil, lhs <= rhs
	case parser.ATAN2:
		return math.Atan2(lhs, rhs), nil, true
	}
	panic(fmt.Errorf("operator %q not allowed for operations between Vectors", op))
}

type groupedAggregation struct {
	hasFloat       bool // Has at least 1 float64 sample aggregated.
	hasHistogram   bool // Has at least 1 histogram sample aggregated.
	labels         labels.Labels
	floatValue     float64
	histogramValue *histogram.FloatHistogram
	floatMean      float64
	histogramMean  *histogram.FloatHistogram
	groupCount     int
	heap           vectorByValueHeap
	reverseHeap    vectorByReverseValueHeap
}

// aggregation evaluates an aggregation operation on a Vector. The provided grouping labels
// must be sorted.
func (ev *evaluator) aggregation(e *parser.AggregateExpr, grouping []string, param interface{}, vec Vector, seriesHelper []EvalSeriesHelper, enh *EvalNodeHelper) (Vector, annotations.Annotations) {
	op := e.Op
	without := e.Without
	var annos annotations.Annotations
	result := map[uint64]*groupedAggregation{}
	orderedResult := []*groupedAggregation{}
	var k int64
	if op == parser.TOPK || op == parser.BOTTOMK {
		f := param.(float64)
		if !convertibleToInt64(f) {
			ev.errorf("Scalar value %v overflows int64", f)
		}
		k = int64(f)
		if k < 1 {
			return Vector{}, annos
		}
	}
	var q float64
	if op == parser.QUANTILE {
		q = param.(float64)
	}
	var valueLabel string
	var recomputeGroupingKey bool
	if op == parser.COUNT_VALUES {
		valueLabel = param.(string)
		if !model.LabelName(valueLabel).IsValid() {
			ev.errorf("invalid label name %q", valueLabel)
		}
		if !without {
			// We're changing the grouping labels so we have to ensure they're still sorted
			// and we have to flag to recompute the grouping key. Considering the count_values()
			// operator is less frequently used than other aggregations, we're fine having to
			// re-compute the grouping key on each step for this case.
			grouping = append(grouping, valueLabel)
			slices.Sort(grouping)
			recomputeGroupingKey = true
		}
	}

	var buf []byte
	for si, s := range vec {
		metric := s.Metric

		if op == parser.COUNT_VALUES {
			enh.resetBuilder(metric)
			enh.lb.Set(valueLabel, strconv.FormatFloat(s.F, 'f', -1, 64))
			metric = enh.lb.Labels()

			// We've changed the metric so we have to recompute the grouping key.
			recomputeGroupingKey = true
		}

		// We can use the pre-computed grouping key unless grouping labels have changed.
		var groupingKey uint64
		if !recomputeGroupingKey {
			groupingKey = seriesHelper[si].groupingKey
		} else {
			groupingKey, buf = generateGroupingKey(metric, grouping, without, buf)
		}

		group, ok := result[groupingKey]
		// Add a new group if it doesn't exist.
		if !ok {
			var m labels.Labels
			enh.resetBuilder(metric)
			switch {
			case without:
				enh.lb.Del(grouping...)
				enh.lb.Del(labels.MetricName)
				m = enh.lb.Labels()
			case len(grouping) > 0:
				enh.lb.Keep(grouping...)
				m = enh.lb.Labels()
			default:
				m = labels.EmptyLabels()
			}
			newAgg := &groupedAggregation{
				labels:     m,
				floatValue: s.F,
				floatMean:  s.F,
				groupCount: 1,
			}
			switch {
			case s.H == nil:
				newAgg.hasFloat = true
			case op == parser.SUM:
				newAgg.histogramValue = s.H.Copy()
				newAgg.hasHistogram = true
			case op == parser.AVG:
				newAgg.histogramMean = s.H.Copy()
				newAgg.hasHistogram = true
			case op == parser.STDVAR || op == parser.STDDEV:
				newAgg.groupCount = 0
			}

			result[groupingKey] = newAgg
			orderedResult = append(orderedResult, newAgg)

			inputVecLen := int64(len(vec))
			resultSize := k
			switch {
			case k > inputVecLen:
				resultSize = inputVecLen
			case k == 0:
				resultSize = 1
			}
			switch op {
			case parser.STDVAR, parser.STDDEV:
				result[groupingKey].floatValue = 0
			case parser.TOPK, parser.QUANTILE:
				result[groupingKey].heap = make(vectorByValueHeap, 1, resultSize)
				result[groupingKey].heap[0] = Sample{
					F:      s.F,
					Metric: s.Metric,
				}
			case parser.BOTTOMK:
				result[groupingKey].reverseHeap = make(vectorByReverseValueHeap, 1, resultSize)
				result[groupingKey].reverseHeap[0] = Sample{
					F:      s.F,
					Metric: s.Metric,
				}
			case parser.GROUP:
				result[groupingKey].floatValue = 1
			}
			continue
		}

		switch op {
		case parser.SUM:
			if s.H != nil {
				group.hasHistogram = true
				if group.histogramValue != nil {
					group.histogramValue.Add(s.H)
				}
				// Otherwise the aggregation contained floats
				// previously and will be invalid anyway. No
				// point in copying the histogram in that case.
			} else {
				group.hasFloat = true
				group.floatValue += s.F
			}

		case parser.AVG:
			group.groupCount++
			if s.H != nil {
				group.hasHistogram = true
				if group.histogramMean != nil {
					left := s.H.Copy().Div(float64(group.groupCount))
					right := group.histogramMean.Copy().Div(float64(group.groupCount))
					toAdd := left.Sub(right)
					group.histogramMean.Add(toAdd)
				}
				// Otherwise the aggregation contained floats
				// previously and will be invalid anyway. No
				// point in copying the histogram in that case.
			} else {
				group.hasFloat = true
				if math.IsInf(group.floatMean, 0) {
					if math.IsInf(s.F, 0) && (group.floatMean > 0) == (s.F > 0) {
						// The `floatMean` and `s.F` values are `Inf` of the same sign.  They
						// can't be subtracted, but the value of `floatMean` is correct
						// already.
						break
					}
					if !math.IsInf(s.F, 0) && !math.IsNaN(s.F) {
						// At this stage, the mean is an infinite. If the added
						// value is neither an Inf or a Nan, we can keep that mean
						// value.
						// This is required because our calculation below removes
						// the mean value, which would look like Inf += x - Inf and
						// end up as a NaN.
						break
					}
				}
				// Divide each side of the `-` by `group.groupCount` to avoid float64 overflows.
				group.floatMean += s.F/float64(group.groupCount) - group.floatMean/float64(group.groupCount)
			}

		case parser.GROUP:
			// Do nothing. Required to avoid the panic in `default:` below.

		case parser.MAX:
			if group.floatValue < s.F || math.IsNaN(group.floatValue) {
				group.floatValue = s.F
			}

		case parser.MIN:
			if group.floatValue > s.F || math.IsNaN(group.floatValue) {
				group.floatValue = s.F
			}

		case parser.COUNT, parser.COUNT_VALUES:
			group.groupCount++

		case parser.STDVAR, parser.STDDEV:
			if s.H == nil { // Ignore native histograms.
				group.groupCount++
				delta := s.F - group.floatMean
				group.floatMean += delta / float64(group.groupCount)
				group.floatValue += delta * (s.F - group.floatMean)
			}

		case parser.TOPK:
			// We build a heap of up to k elements, with the smallest element at heap[0].
			switch {
			case int64(len(group.heap)) < k:
				heap.Push(&group.heap, &Sample{
					F:      s.F,
					Metric: s.Metric,
				})
			case group.heap[0].F < s.F || (math.IsNaN(group.heap[0].F) && !math.IsNaN(s.F)):
				// This new element is bigger than the previous smallest element - overwrite that.
				group.heap[0] = Sample{
					F:      s.F,
					Metric: s.Metric,
				}
				if k > 1 {
					heap.Fix(&group.heap, 0) // Maintain the heap invariant.
				}
			}

		case parser.BOTTOMK:
			// We build a heap of up to k elements, with the biggest element at heap[0].
			switch {
			case int64(len(group.reverseHeap)) < k:
				heap.Push(&group.reverseHeap, &Sample{
					F:      s.F,
					Metric: s.Metric,
				})
			case group.reverseHeap[0].F > s.F || (math.IsNaN(group.reverseHeap[0].F) && !math.IsNaN(s.F)):
				// This new element is smaller than the previous biggest element - overwrite that.
				group.reverseHeap[0] = Sample{
					F:      s.F,
					Metric: s.Metric,
				}
				if k > 1 {
					heap.Fix(&group.reverseHeap, 0) // Maintain the heap invariant.
				}
			}

		case parser.QUANTILE:
			group.heap = append(group.heap, s)

		default:
			panic(fmt.Errorf("expected aggregation operator but got %q", op))
		}
	}

	// Construct the result Vector from the aggregated groups.
	for _, aggr := range orderedResult {
		switch op {
		case parser.AVG:
			if aggr.hasFloat && aggr.hasHistogram {
				// We cannot aggregate histogram sample with a float64 sample.
				metricName := aggr.labels.Get(labels.MetricName)
				annos.Add(annotations.NewMixedFloatsHistogramsWarning(metricName, e.Expr.PositionRange()))
				continue
			}
			if aggr.hasHistogram {
				aggr.histogramValue = aggr.histogramMean.Compact(0)
			} else {
				aggr.floatValue = aggr.floatMean
			}

		case parser.COUNT, parser.COUNT_VALUES:
			aggr.floatValue = float64(aggr.groupCount)

		case parser.STDVAR:
			aggr.floatValue /= float64(aggr.groupCount)

		case parser.STDDEV:
			aggr.floatValue = math.Sqrt(aggr.floatValue / float64(aggr.groupCount))

		case parser.TOPK:
			// The heap keeps the lowest value on top, so reverse it.
			if len(aggr.heap) > 1 {
				sort.Sort(sort.Reverse(aggr.heap))
			}
			for _, v := range aggr.heap {
				enh.Out = append(enh.Out, Sample{
					Metric: v.Metric,
					F:      v.F,
				})
			}
			continue // Bypass default append.

		case parser.BOTTOMK:
			// The heap keeps the highest value on top, so reverse it.
			if len(aggr.reverseHeap) > 1 {
				sort.Sort(sort.Reverse(aggr.reverseHeap))
			}
			for _, v := range aggr.reverseHeap {
				enh.Out = append(enh.Out, Sample{
					Metric: v.Metric,
					F:      v.F,
				})
			}
			continue // Bypass default append.

		case parser.QUANTILE:
			if math.IsNaN(q) || q < 0 || q > 1 {
				annos.Add(annotations.NewInvalidQuantileWarning(q, e.Param.PositionRange()))
			}
			aggr.floatValue = quantile(q, aggr.heap)

		case parser.SUM:
			if aggr.hasFloat && aggr.hasHistogram {
				// We cannot aggregate histogram sample with a float64 sample.
				metricName := aggr.labels.Get(labels.MetricName)
				annos.Add(annotations.NewMixedFloatsHistogramsWarning(metricName, e.Expr.PositionRange()))
				continue
			}
			if aggr.hasHistogram {
				aggr.histogramValue.Compact(0)
			}
		default:
			// For other aggregations, we already have the right value.
		}

		enh.Out = append(enh.Out, Sample{
			Metric: aggr.labels,
			F:      aggr.floatValue,
			H:      aggr.histogramValue,
		})
	}
	return enh.Out, annos
}

// groupingKey builds and returns the grouping key for the given metric and
// grouping labels.
func generateGroupingKey(metric labels.Labels, grouping []string, without bool, buf []byte) (uint64, []byte) {
	if without {
		return metric.HashWithoutLabels(buf, grouping...)
	}

	if len(grouping) == 0 {
		// No need to generate any hash if there are no grouping labels.
		return 0, buf
	}

	return metric.HashForLabels(buf, grouping...)
}

// btos returns 1 if b is true, 0 otherwise.
func btos(b bool) float64 {
	if b {
		return 1
	}
	return 0
}

// shouldDropMetricName returns whether the metric name should be dropped in the
// result of the op operation.
func shouldDropMetricName(op parser.ItemType) bool {
	switch op {
	case parser.ADD, parser.SUB, parser.DIV, parser.MUL, parser.POW, parser.MOD, parser.ATAN2:
		return true
	default:
		return false
	}
}

// NewOriginContext returns a new context with data about the origin attached.
func NewOriginContext(ctx context.Context, data map[string]interface{}) context.Context {
	return context.WithValue(ctx, QueryOrigin{}, data)
}

func formatDate(t time.Time) string {
	return t.UTC().Format("2006-01-02T15:04:05.000Z07:00")
}

// unwrapParenExpr does the AST equivalent of removing parentheses around a expression.
func unwrapParenExpr(e *parser.Expr) {
	for {
		if p, ok := (*e).(*parser.ParenExpr); ok {
			*e = p.Expr
		} else {
			break
		}
	}
}

func unwrapStepInvariantExpr(e parser.Expr) parser.Expr {
	if p, ok := e.(*parser.StepInvariantExpr); ok {
		return p.Expr
	}
	return e
}

// PreprocessExpr wraps all possible step invariant parts of the given expression with
// StepInvariantExpr. It also resolves the preprocessors.
func PreprocessExpr(expr parser.Expr, start, end time.Time) parser.Expr {
	isStepInvariant := preprocessExprHelper(expr, start, end)
	if isStepInvariant {
		return newStepInvariantExpr(expr)
	}
	return expr
}

// preprocessExprHelper wraps the child nodes of the expression
// with a StepInvariantExpr wherever it's step invariant. The returned boolean is true if the
// passed expression qualifies to be wrapped by StepInvariantExpr.
// It also resolves the preprocessors.
func preprocessExprHelper(expr parser.Expr, start, end time.Time) bool {
	switch n := expr.(type) {
	case *parser.VectorSelector:
		switch n.StartOrEnd {
		case parser.START:
			n.Timestamp = makeInt64Pointer(timestamp.FromTime(start))
		case parser.END:
			n.Timestamp = makeInt64Pointer(timestamp.FromTime(end))
		}
		return n.Timestamp != nil

	case *parser.AggregateExpr:
		return preprocessExprHelper(n.Expr, start, end)

	case *parser.BinaryExpr:
		isInvariant1, isInvariant2 := preprocessExprHelper(n.LHS, start, end), preprocessExprHelper(n.RHS, start, end)
		if isInvariant1 && isInvariant2 {
			return true
		}

		if isInvariant1 {
			n.LHS = newStepInvariantExpr(n.LHS)
		}
		if isInvariant2 {
			n.RHS = newStepInvariantExpr(n.RHS)
		}

		return false

	case *parser.Call:
		_, ok := AtModifierUnsafeFunctions[n.Func.Name]
		isStepInvariant := !ok
		isStepInvariantSlice := make([]bool, len(n.Args))
		for i := range n.Args {
			isStepInvariantSlice[i] = preprocessExprHelper(n.Args[i], start, end)
			isStepInvariant = isStepInvariant && isStepInvariantSlice[i]
		}

		if isStepInvariant {
			// The function and all arguments are step invariant.
			return true
		}

		for i, isi := range isStepInvariantSlice {
			if isi {
				n.Args[i] = newStepInvariantExpr(n.Args[i])
			}
		}
		return false

	case *parser.MatrixSelector:
		return preprocessExprHelper(n.VectorSelector, start, end)

	case *parser.SubqueryExpr:
		// Since we adjust offset for the @ modifier evaluation,
		// it gets tricky to adjust it for every subquery step.
		// Hence we wrap the inside of subquery irrespective of
		// @ on subquery (given it is also step invariant) so that
		// it is evaluated only once w.r.t. the start time of subquery.
		isInvariant := preprocessExprHelper(n.Expr, start, end)
		if isInvariant {
			n.Expr = newStepInvariantExpr(n.Expr)
		}
		switch n.StartOrEnd {
		case parser.START:
			n.Timestamp = makeInt64Pointer(timestamp.FromTime(start))
		case parser.END:
			n.Timestamp = makeInt64Pointer(timestamp.FromTime(end))
		}
		return n.Timestamp != nil

	case *parser.ParenExpr:
		return preprocessExprHelper(n.Expr, start, end)

	case *parser.UnaryExpr:
		return preprocessExprHelper(n.Expr, start, end)

	case *parser.StringLiteral, *parser.NumberLiteral:
		return true
	}

	panic(fmt.Sprintf("found unexpected node %#v", expr))
}

func newStepInvariantExpr(expr parser.Expr) parser.Expr {
	return &parser.StepInvariantExpr{Expr: expr}
}

// setOffsetForAtModifier modifies the offset of vector and matrix selector
// and subquery in the tree to accommodate the timestamp of @ modifier.
// The offset is adjusted w.r.t. the given evaluation time.
func setOffsetForAtModifier(evalTime int64, expr parser.Expr) {
	getOffset := func(ts *int64, originalOffset time.Duration, path []parser.Node) time.Duration {
		if ts == nil {
			return originalOffset
		}

		subqOffset, _, subqTs := subqueryTimes(path)
		if subqTs != nil {
			subqOffset += time.Duration(evalTime-*subqTs) * time.Millisecond
		}

		offsetForTs := time.Duration(evalTime-*ts) * time.Millisecond
		offsetDiff := offsetForTs - subqOffset
		return originalOffset + offsetDiff
	}

	parser.Inspect(expr, func(node parser.Node, path []parser.Node) error {
		switch n := node.(type) {
		case *parser.VectorSelector:
			n.Offset = getOffset(n.Timestamp, n.OriginalOffset, path)

		case *parser.MatrixSelector:
			vs := n.VectorSelector.(*parser.VectorSelector)
			vs.Offset = getOffset(vs.Timestamp, vs.OriginalOffset, path)

		case *parser.SubqueryExpr:
			n.Offset = getOffset(n.Timestamp, n.OriginalOffset, path)
		}
		return nil
	})
}

func makeInt64Pointer(val int64) *int64 {
	valp := new(int64)
	*valp = val
	return valp
}<|MERGE_RESOLUTION|>--- conflicted
+++ resolved
@@ -2193,7 +2193,6 @@
 		}
 		if histograms == nil {
 			histograms = getMatrixSelectorHPoints()
-<<<<<<< HEAD
 		}
 		n := len(histograms)
 		if n < cap(histograms) {
@@ -2206,20 +2205,6 @@
 			histograms = histograms[:n]
 			break
 		}
-=======
-		}
-		n := len(histograms)
-		if n < cap(histograms) {
-			histograms = histograms[:n+1]
-		} else {
-			histograms = append(histograms, HPoint{H: &histogram.FloatHistogram{}})
-		}
-		histograms[n].T, histograms[n].H = it.AtFloatHistogram(histograms[n].H)
-		if value.IsStaleNaN(histograms[n].H.Sum) {
-			histograms = histograms[:n]
-			break
-		}
->>>>>>> aba00714
 		if ev.currentSamples >= ev.maxSamples {
 			ev.error(ErrTooManySamples(env))
 		}
