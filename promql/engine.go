--- conflicted
+++ resolved
@@ -1397,11 +1397,7 @@
 			unwrapParenExpr(&arg)
 			vs, ok := arg.(*parser.VectorSelector)
 			if ok {
-<<<<<<< HEAD
-				return ev.evalTimestampFunctionOverVectorSelector(vs, call, e)
-=======
 				return ev.rangeEvalTimestampFunctionOverVectorSelector(vs, call, e)
->>>>>>> b6f903b5
 			}
 		}
 
@@ -1839,11 +1835,7 @@
 	panic(fmt.Errorf("unhandled expression of type: %T", expr))
 }
 
-<<<<<<< HEAD
-func (ev *evaluator) evalTimestampFunctionOverVectorSelector(vs *parser.VectorSelector, call FunctionCall, e *parser.Call) (parser.Value, storage.Warnings) {
-=======
 func (ev *evaluator) rangeEvalTimestampFunctionOverVectorSelector(vs *parser.VectorSelector, call FunctionCall, e *parser.Call) (parser.Value, storage.Warnings) {
->>>>>>> b6f903b5
 	ws, err := checkAndExpandSeriesSet(ev.ctx, vs)
 	if err != nil {
 		ev.error(errWithWarnings{fmt.Errorf("expanding series: %w", err), ws})
@@ -1857,14 +1849,9 @@
 
 	return ev.rangeEval(nil, func(v []parser.Value, _ [][]EvalSeriesHelper, enh *EvalNodeHelper) (Vector, storage.Warnings) {
 		if vs.Timestamp != nil {
-<<<<<<< HEAD
-			// This is a special case only for "timestamp" since the offset
-			// needs to be adjusted for every point.
-=======
 			// This is a special case for "timestamp()" when the @ modifier is used, to ensure that
 			// we return a point for each time step in this case.
 			// See https://github.com/prometheus/prometheus/issues/8433.
->>>>>>> b6f903b5
 			vs.Offset = time.Duration(enh.Ts-*vs.Timestamp) * time.Millisecond
 		}
 
